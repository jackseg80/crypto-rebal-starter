--- conflicted
+++ resolved
@@ -5,18 +5,12 @@
   <meta charset="UTF-8">
   <meta name="viewport" content="width=device-width, initial-scale=1.0">
   <title>🚀 Exécution - Crypto Rebalancer</title>
-<<<<<<< HEAD
   <link rel="stylesheet" href="shared-theme.css">
   <link rel="stylesheet" href="theme-compat.css">
 
   <script src="global-config.js"></script>
   <script src="shared-header.js"></script>
   <script src="appearance.js"></script>
-=======
-  <script src="shared-header.js"></script>
-  <link rel="stylesheet" href="shared-theme.css">
-  
->>>>>>> 77ac7483
   <style>
     .section {
       background: var(--theme-surface);
@@ -81,32 +75,10 @@
       display: block;
     }
 
-<<<<<<< HEAD
-    .status-executing {
-      background: var(--info-bg);
-      color: var(--info);
-    }
-
-    .status-completed {
-      background: var(--success-bg);
-      color: var(--success);
-    }
-
-    .status-failed {
-      background: var(--danger-bg);
-      color: var(--danger);
-    }
-
-    .status-cancelled {
-      background: var(--theme-border-subtle);
-      color: var(--theme-text-muted);
-    }
-=======
     .status-executing { background: var(--info-bg); color: var(--info); }
     .status-completed { background: var(--success-bg); color: var(--success); }
     .status-failed { background: var(--danger-bg); color: var(--danger); }
     .status-cancelled { background: var(--theme-border-subtle); color: var(--theme-text-muted); }
->>>>>>> 77ac7483
 
     .orders-table {
       width: 100%;
@@ -131,33 +103,16 @@
       font-size: 0.875rem;
       text-transform: uppercase;
       letter-spacing: 0.05em;
-<<<<<<< HEAD
     }
 
     .orders-table tbody tr:hover {
       background: var(--theme-border-subtle);
     }
 
-    .amount-positive {
-      color: var(--success);
-    }
-
-    .amount-negative {
-      color: var(--danger);
-    }
-=======
-    }
-
-    .orders-table tbody tr:hover {
-      background: var(--theme-border-subtle);
-    }
-
     .amount-positive { color: var(--success); }
     .amount-negative { color: var(--danger); }
->>>>>>> 77ac7483
 
     /* Custom execution-specific styles - leveraging shared theme */
-
     /* Form styles are now inherited from shared-theme.css */
 
     .checkbox-group {
