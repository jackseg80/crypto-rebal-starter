--- conflicted
+++ resolved
@@ -23,26 +23,16 @@
   const allPages = { ...analyticsPages, ...enginePages };
   const activePage = allPages[activePageId];
   const title = activePage ? activePage.title : '🚀 Crypto Rebalancer';
-<<<<<<< HEAD
-
-=======
-  
->>>>>>> def88d84
+  
   // Fonction pour créer les liens d'une section
   const createSectionLinks = (pages, sectionClass = '') => {
     return Object.entries(pages).map(([pageId, page]) => {
       const isActive = pageId === activePageId;
       let linkClass = `nav-link ${sectionClass}`;
       if (isActive) linkClass += ' active';
-<<<<<<< HEAD
-
-      let linkContent = `${page.icon} ${page.title.replace(/[📊🛡️⚖️🏷️⚙️🚀📈🔍]\s*/, '')}`;
-
-=======
       
       let linkContent = `${page.icon} ${page.title.replace(/[📊🛡️⚖️🏷️⚙️🚀📈🔍]\s*/, '')}`;
       
->>>>>>> def88d84
       // Logique spéciale pour Alias Manager
       if (pageId === 'alias-manager') {
         const hasPlan = window.globalConfig?.hasPlan() || false;
@@ -296,11 +286,7 @@
   window.addEventListener('planReset', () => {
     refreshNavigation(activePageId, options);
   });
-<<<<<<< HEAD
-
-=======
-  
->>>>>>> def88d84
+  
   // Initialize theme after header is created
   setTimeout(() => {
     initTheme();
@@ -357,11 +343,7 @@
 function toggleTheme() {
   const currentTheme = document.documentElement.getAttribute('data-theme') || 'light';
   const newTheme = currentTheme === 'light' ? 'dark' : 'light';
-<<<<<<< HEAD
-
-=======
-  
->>>>>>> def88d84
+  
   document.documentElement.setAttribute('data-theme', newTheme);
   localStorage.setItem('theme', newTheme);
   updateThemeIcons(newTheme);
@@ -370,11 +352,7 @@
 function updateThemeIcons(theme) {
   const lightIcon = document.getElementById('light-icon');
   const darkIcon = document.getElementById('dark-icon');
-<<<<<<< HEAD
-
-=======
-  
->>>>>>> def88d84
+  
   if (lightIcon && darkIcon) {
     if (theme === 'light') {
       lightIcon.classList.add('active');
