<!DOCTYPE html>
<html lang="fr">

<head>
    <meta charset="UTF-8">
    <meta name="viewport" content="width=device-width, initial-scale=1.0">
    <title>Historique Exécutions - Crypto Rebalancer</title>
    <link rel="stylesheet" href="shared-theme.css">
    <link rel="stylesheet" href="theme-compat.css">

    <script src="global-config.js"></script>
    <script src="shared-header.js"></script>
<<<<<<< HEAD
    <link rel="stylesheet" href="shared-theme.css">
=======
    <script src="appearance.js"></script>
    <script src="https://cdn.jsdelivr.net/npm/chart.js"></script>
>>>>>>> 77ac7483
    <style>
        .dashboard-grid {
            display: grid;
            grid-template-columns: 2fr 1fr;
            gap: var(--space-xl);
            margin-bottom: var(--space-xl);
        }

        .full-width {
            grid-column: 1 / -1;
        }

<<<<<<< HEAD
        .performance-excellent { 
            background: var(--success-bg); 
            color: var(--success); 
        }
        .performance-good { 
            background: var(--success-bg); 
            color: var(--success); 
        }
        .performance-needs_improvement { 
            background: var(--warning-bg); 
            color: var(--warning); 
=======
        .performance-excellent {
            background: var(--success-bg);
            color: var(--success);
        }

        .performance-good {
            background: var(--success-bg);
            color: var(--success);
        }

        .performance-needs_improvement {
            background: var(--warning-bg);
            color: var(--warning);
>>>>>>> 77ac7483
        }

        .metrics-grid {
            display: grid;
            grid-template-columns: repeat(auto-fit, minmax(200px, 1fr));
            gap: var(--space-lg);
            margin-bottom: var(--space-lg);
        }

        .metric-item {
            text-align: center;
            padding: var(--space-lg);
            background: var(--brand-primary);
            color: white;
            border-radius: var(--radius-md);
        }

        .metric-value {
            font-size: 2rem;
            font-weight: 700;
            margin-bottom: var(--space-xs);
        }

        .metric-label {
            font-size: 0.875rem;
            opacity: 0.9;
            text-transform: uppercase;
            letter-spacing: 0.05em;
        }

        .sessions-list {
            max-height: 500px;
            overflow-y: auto;
        }

        .session-item {
            display: flex;
            justify-content: space-between;
            align-items: center;
            padding: var(--space-lg);
            margin-bottom: var(--space-sm);
            background: var(--theme-surface-elevated);
            border-radius: var(--radius-md);
            border-left: 4px solid var(--theme-border);
            cursor: pointer;
            transition: all var(--transition-normal);
            border: 1px solid var(--theme-border);
        }

        .session-item:hover {
            background: var(--theme-border-subtle);
            transform: translateX(5px);
            box-shadow: var(--shadow-md);
<<<<<<< HEAD
        }

        .session-item.success { border-left-color: var(--success); }
        .session-item.partial { border-left-color: var(--warning); }
        .session-item.failed { border-left-color: var(--danger); }
=======
        }

        .session-item.success {
            border-left-color: var(--success);
        }

        .session-item.partial {
            border-left-color: var(--warning);
        }

        .session-item.failed {
            border-left-color: var(--danger);
        }
>>>>>>> 77ac7483

        .session-info h3 {
            color: var(--theme-text);
            margin-bottom: var(--space-xs);
            font-size: 1.1rem;
            font-weight: 600;
        }

        .session-info p {
            color: var(--theme-text-muted);
            font-size: 0.875rem;
        }

        .session-metrics {
            display: flex;
            gap: var(--space-lg);
            text-align: center;
        }

        .session-metric {
            display: flex;
            flex-direction: column;
        }

        .session-metric .value {
            font-weight: 600;
            color: var(--theme-text);
            font-size: 1.1rem;
        }

        .session-metric .label {
            color: var(--theme-text-muted);
            font-size: 0.8rem;
            margin-top: 2px;
        }

        .controls {
            display: flex;
            gap: 15px;
            align-items: center;
        }

        .btn {
            padding: 10px 20px;
            border: none;
            border-radius: 8px;
            font-size: 0.9rem;
            font-weight: 600;
            cursor: pointer;
            transition: all 0.3s ease;
        }

        .btn-primary {
            background: var(--brand-primary);
            color: white;
        }

        .btn-primary:hover {
            transform: translateY(-2px);
            box-shadow: var(--shadow-lg);
        }

        .btn-secondary {
            background: var(--theme-surface-elevated);
            color: var(--theme-text);
            border: 1px solid var(--theme-border);
        }

        .btn-secondary:hover {
            background: var(--theme-surface-hover);
        }

        .filters {
            display: flex;
            gap: 15px;
            align-items: center;
            margin-bottom: 20px;
            padding: 15px;
            background: var(--theme-surface-elevated);
            border: 1px solid var(--theme-border);
            border-radius: var(--radius-md);
        }

        .filter-group {
            display: flex;
            flex-direction: column;
            gap: 5px;
        }

        .filter-group label {
            font-size: 0.9rem;
            font-weight: 500;
            color: var(--theme-text);
        }

        .filter-group select,
        .filter-group input {
            padding: 8px 12px;
            border: 1px solid var(--theme-border);
            border-radius: var(--radius-sm);
            font-size: 0.9rem;
            background: var(--theme-surface);
            color: var(--theme-text);
        }

        .chart-container {
            height: 400px;
            background: var(--theme-surface-elevated);
            border: 1px solid var(--theme-border);
            border-radius: var(--radius-md);
            padding: var(--space-lg);
            position: relative;
        }
        
        .chart-container canvas {
            max-height: 100%;
        }

        .tab-container {
            margin-bottom: 20px;
        }

        .tab-buttons {
            display: flex;
            gap: 5px;
            margin-bottom: 20px;
        }

        .tab-button {
            padding: 12px 24px;
            border: none;
            background: var(--theme-surface);
            color: var(--theme-text-muted);
            border-radius: var(--radius-md) var(--radius-md) 0 0;
            cursor: pointer;
            font-weight: 500;
            transition: all var(--transition-normal);
            border: 1px solid var(--theme-border);
            border-bottom: none;
        }

        .tab-button.active {
            background: var(--theme-surface-elevated);
            color: var(--theme-text);
            border-bottom: 3px solid var(--brand-primary);
        }

        .tab-content {
            display: none;
        }

        .tab-content.active {
            display: block;
        }

        .insights-list {
            list-style: none;
            padding: 0;
        }

        .insights-list li {
            padding: 10px 15px;
            margin-bottom: 8px;
            background: var(--success-bg);
            border-left: 4px solid var(--success);
            border-radius: var(--radius-sm);
            font-size: 0.95rem;
            color: var(--theme-text);
        }

        .insights-list li.warning {
            background: var(--warning-bg);
            border-left-color: var(--warning);
        }

        .insights-list li.info {
            background: var(--info-bg);
            border-left-color: var(--info);
        }

        .session-modal {
            display: none;
            position: fixed;
            top: 0;
            left: 0;
            width: 100%;
            height: 100%;
            background: rgba(0, 0, 0, 0.5);
            z-index: 1000;
            overflow-y: auto;
        }

        .session-modal.show {
            display: block;
        }

        .modal-content {
            background: var(--theme-surface);
            margin: 50px auto;
            padding: 30px;
            border-radius: var(--radius-xl);
            max-width: 1000px;
            max-height: 80vh;
            overflow-y: auto;
            border: 1px solid var(--theme-border);
            box-shadow: var(--shadow-xl);
        }

        .modal-header {
            display: flex;
            justify-content: space-between;
            align-items: center;
            margin-bottom: 20px;
            padding-bottom: 15px;
            border-bottom: 2px solid var(--theme-border);
        }

        .modal-header h2 {
            color: var(--theme-text);
        }

        .close-modal {
            background: var(--danger);
            color: white;
            border: none;
            border-radius: 50%;
            width: 30px;
            height: 30px;
            cursor: pointer;
            font-size: 1.2rem;
        }

        .order-table {
            width: 100%;
            border-collapse: collapse;
            margin-top: 20px;
        }

        .order-table th,
        .order-table td {
            padding: 10px;
            text-align: left;
            border-bottom: 1px solid var(--theme-border);
            color: var(--theme-text);
        }

        .order-table th {
            background: var(--theme-surface-elevated);
            font-weight: 600;
            color: var(--theme-text);
        }

        .status-success {
            color: var(--success);
            font-weight: 600;
        }

        .status-failed {
            color: var(--danger);
            font-weight: 600;
        }

        .status-rejected {
            color: var(--warning);
            font-weight: 600;
        }

        .loading {
            text-align: center;
            padding: 40px;
            color: var(--theme-text-muted);
        }

        .notification {
            position: fixed;
            top: 20px;
            right: 20px;
            padding: 15px 20px;
            border-radius: 8px;
            color: white;
            font-weight: 600;
            z-index: 1001;
            transform: translateX(400px);
            transition: transform 0.3s ease;
        }

        .notification.show {
            transform: translateX(0);
        }

        .notification.success {
            background: var(--success);
        }

        .notification.error {
            background: var(--danger);
        }

        .notification.warning {
            background: var(--warning);
        }

        .auto-refresh {
            display: flex;
            align-items: center;
            gap: 10px;
            margin-left: auto;
        }

        /* Contraste garanti sur cartes de métriques colorées */
        .metric-item {
            background: var(--brand-primary) !important;
            color: var(--on-primary) !important;
        }

        .metric-item .metric-value {
            color: var(--on-primary) !important;
        }

        .metric-item .metric-label {
            color: var(--on-primary-muted) !important;
        }
    </style>
</head>

<body>
    <div class="container">
        <div class="card">
<<<<<<< HEAD
            <div style="display: flex; justify-content: space-between; align-items: center; margin-bottom: var(--space-lg);">
                <div>
                    <span id="performanceBadge" class="badge badge-success">CHARGEMENT...</span>
                </div>
                <div style="display: flex; gap: var(--space-sm);">
                    <button class="btn btn-primary" onclick="refreshAll()">Actualiser</button>
                    <button class="btn btn-secondary" onclick="exportData()">Export CSV</button>
                    <button class="btn btn-secondary" onclick="showFilters()">Filtres</button>
                    <div style="display: flex; align-items: center; gap: var(--space-sm);">
                        <label style="font-size: 0.875rem; color: var(--theme-text-muted);">Auto-refresh:</label>
                        <input type="checkbox" id="autoRefresh" checked>
                </div>
            </div>
        </div>

        <!-- Filtres -->
        <div id="filtersPanel" class="card" style="display: none; margin-bottom: 30px;">
            <h2>Filtres</h2>
            <div class="filters">
                <div class="filter-group">
                    <label>Période (jours)</label>
                    <select id="periodFilter">
                        <option value="7">7 jours</option>
                        <option value="30" selected>30 jours</option>
                        <option value="90">90 jours</option>
                    </select>
=======
            <div
                style="display: flex; justify-content: space-between; align-items: center; margin-bottom: var(--space-lg);">
                <div>
                    <span id="performanceBadge" class="badge badge-success">CHARGEMENT...</span>
>>>>>>> 77ac7483
                </div>
                <div style="display: flex; gap: var(--space-sm);">
                    <button class="btn btn-primary" onclick="refreshAll()">Actualiser</button>
                    <button class="btn btn-secondary" onclick="exportData()">Export CSV</button>
                    <button class="btn btn-secondary" onclick="showFilters()">Filtres</button>
                    <div style="display: flex; align-items: center; gap: var(--space-sm);">
                        <label style="font-size: 0.875rem; color: var(--theme-text-muted);">Auto-refresh:</label>
                        <input type="checkbox" id="autoRefresh" checked>
                    </div>
                </div>
            </div>

            <!-- Filtres -->
            <div id="filtersPanel" class="card" style="display: none; margin-bottom: 30px;">
                <h2>Filtres</h2>
                <div class="filters">
                    <div class="filter-group">
                        <label>Période (jours)</label>
                        <select id="periodFilter">
                            <option value="7">7 jours</option>
                            <option value="30" selected>30 jours</option>
                            <option value="90">90 jours</option>
                        </select>
                    </div>
                    <div class="filter-group">
                        <label>Exchange</label>
                        <select id="exchangeFilter">
                            <option value="">Tous</option>
                            <option value="enhanced_simulator">Enhanced Simulator</option>
                            <option value="simulator">Simulator</option>
                            <option value="binance">Binance</option>
                        </select>
                    </div>
                    <div class="filter-group">
                        <label>Limite</label>
                        <select id="limitFilter">
                            <option value="20">20</option>
                            <option value="50" selected>50</option>
                            <option value="100">100</option>
                        </select>
                    </div>
                    <button class="btn btn-primary" onclick="applyFilters()">Appliquer</button>
                </div>
            </div>

            <!-- Métriques Principales -->
            <div class="dashboard-grid">
                <div class="card">
                    <h2>Métriques de Performance</h2>
                    <div id="performanceMetrics" class="metrics-grid">
                        <div class="metric-item">
                            <div class="metric-value" id="totalSessions">-</div>
                            <div class="metric-label">Sessions Total</div>
                        </div>
                        <div class="metric-item">
                            <div class="metric-value" id="totalVolume">-</div>
                            <div class="metric-label">Volume Total</div>
                        </div>
                        <div class="metric-item">
                            <div class="metric-value" id="avgSuccessRate">-</div>
                            <div class="metric-label">Taux Succès</div>
                        </div>
                        <div class="metric-item">
                            <div class="metric-value" id="totalFees">-</div>
                            <div class="metric-label">Frais Total</div>
                        </div>
                    </div>
                </div>

                <div class="card">
                    <h2>Résumé Récent</h2>
                    <div id="recentStats">
                        <div class="loading">Chargement des statistiques...</div>
                    </div>
                </div>
            </div>

            <!-- Onglets Principaux -->
            <div class="full-width">
                <div class="card">
                    <div class="tab-container">
                        <div class="tab-buttons">
                            <button class="tab-button active" onclick="showTab('sessions')">Sessions</button>
                            <button class="tab-button" onclick="showTab('trends')">Tendances</button>
                            <button class="tab-button" onclick="showTab('insights')">Insights</button>
                        </div>

                        <!-- Onglet Sessions -->
                        <div id="sessions-tab" class="tab-content active">
                            <h2>Sessions Récentes</h2>
                            <div id="sessionsList" class="sessions-list">
                                <div class="loading">Chargement des sessions...</div>
                            </div>
                        </div>

                        <!-- Onglet Tendances -->
                        <div id="trends-tab" class="tab-content">
                            <h2>Tendances d'Exécution</h2>
                            <div id="trendsChart" class="chart-container">
                                <canvas id="trendsCanvas"></canvas>
                            </div>
                            <div id="trendsData">
                                <div class="loading">Chargement des tendances...</div>
                            </div>
                        </div>

                        <!-- Onglet Insights -->
                        <div id="insights-tab" class="tab-content">
                            <h2>Insights Automatiques</h2>
                            <ul id="insightsList" class="insights-list">
                                <li class="loading">Chargement des insights...</li>
                            </ul>
                        </div>
                    </div>
                </div>
            </div>
        </div>

        <!-- Modal Détails Session -->
        <div id="sessionModal" class="session-modal">
            <div class="modal-content">
                <div class="modal-header">
                    <h2 id="modalTitle">Détails de la Session</h2>
                    <button class="close-modal" onclick="closeModal()">&times;</button>
                </div>
                <div id="modalContent">
                    <div class="loading">Chargement...</div>
                </div>
            </div>
        </div>

        <div id="notification" class="notification"></div>

        <script>
            const config = {
                apiBase: '/api/execution/history',
                refreshInterval: 30000, // 30 secondes
                autoRefresh: true
            };

            let refreshTimer = null;
            let currentTab = 'sessions';
            let currentFilters = {
                period: 30,
                exchange: '',
                limit: 50
            };
            
            let trendsChart = null;
            
            // Initialisation du thème Chart.js
            function initChartTheme() {
                const isDark = document.documentElement.getAttribute('data-theme') === 'dark';
                return {
                    backgroundColor: isDark ? '#1f2937' : '#ffffff',
                    borderColor: isDark ? '#374151' : '#e5e7eb',
                    textColor: isDark ? '#f9fafb' : '#111827',
                    gridColor: isDark ? '#374151' : '#f3f4f6',
                    pointColor: '#3b82f6',
                    successColor: '#10b981',
                    warningColor: '#f59e0b',
                    dangerColor: '#ef4444',
                };
            }

            document.addEventListener('DOMContentLoaded', function () {
                console.log('Execution History Dashboard initialized');

                // Initialiser le header partagé
                initSharedHeader('history');

                refreshAll();
                startAutoRefresh();

                document.getElementById('autoRefresh').addEventListener('change', function () {
                    config.autoRefresh = this.checked;
                    if (this.checked) {
                        startAutoRefresh();
                    } else {
                        stopAutoRefresh();
                    }
                });
            });

            function startAutoRefresh() {
                if (refreshTimer) {
                    clearInterval(refreshTimer);
                }

                if (config.autoRefresh) {
                    refreshTimer = setInterval(refreshAll, config.refreshInterval);
                }
            }

            function stopAutoRefresh() {
                if (refreshTimer) {
                    clearInterval(refreshTimer);
                    refreshTimer = null;
                }
            }

            async function refreshAll() {
                try {
                    await Promise.all([
                        loadDashboardData(),
                        currentTab === 'trends' ? loadTrends() : Promise.resolve(),
                        currentTab === 'insights' ? loadInsights() : Promise.resolve()
                    ]);

                    showNotification('Données mises à jour', 'success');
                } catch (error) {
                    console.error('Error refreshing data:', error);
                    showNotification('Erreur lors de la mise à jour', 'error');
                }
            }

            async function loadDashboardData() {
                try {
                    const response = await fetch(`${config.apiBase}/dashboard-data`);
                    const data = await response.json();

                    // Métriques de performance
                    const stats = data.statistics;
                    const perf30d = data.performance?.last_30_days || {};

                    document.getElementById('totalSessions').textContent = stats.total_sessions || 0;
                    document.getElementById('totalVolume').textContent =
                        stats.total_volume_usd ? `$${stats.total_volume_usd.toLocaleString()}` : '$0';
                    document.getElementById('avgSuccessRate').textContent =
                        stats.avg_success_rate ? `${stats.avg_success_rate.toFixed(1)}%` : '0%';
                    document.getElementById('totalFees').textContent =
                        stats.total_fees ? `$${stats.total_fees.toFixed(2)}` : '$0';

                    // Badge de performance
                    const rating = stats.performance_rating || 'needs_improvement';
                    const badge = document.getElementById('performanceBadge');
                    badge.textContent = rating.toUpperCase().replace('_', ' ');
                    badge.className = `performance-badge performance-${rating}`;

                    // Résumé récent
                    const recentStatsContainer = document.getElementById('recentStats');
                    recentStatsContainer.innerHTML = `
                    <div class="metrics-grid" style="grid-template-columns: 1fr;">
                        <div class="metric-item" style="background: linear-gradient(135deg, #48bb78 0%, #38a169 100%);">
                            <div class="metric-value">${stats.exchanges ? Object.keys(stats.exchanges).length : 0}</div>
                            <div class="metric-label">Exchanges Actifs</div>
                        </div>
                    </div>
                    <div style="margin-top: 15px; padding: 15px; background: var(--theme-surface-elevated); border: 1px solid var(--theme-border); border-radius: var(--radius-md); color: var(--theme-text);">
                        <p><strong>Dernière session:</strong> ${stats.last_session ? new Date(stats.last_session).toLocaleString('fr-FR') : 'Aucune'}</p>
                        <p><strong>Cache période:</strong> ${stats.cache_period_hours || 24}h</p>
                    </div>
                `;

                    // Charger les sessions
                    await loadSessions();

                } catch (error) {
                    console.error('Error loading dashboard data:', error);
                    showNotification('Erreur chargement dashboard', 'error');
                }
            }

            async function loadSessions() {
                try {
                    const params = new URLSearchParams({
                        limit: currentFilters.limit.toString(),
                        days: currentFilters.period.toString()
                    });

                    if (currentFilters.exchange) {
                        params.append('exchange', currentFilters.exchange);
                    }

                    const response = await fetch(`${config.apiBase}/sessions?${params}`);
                    const data = await response.json();

                    const container = document.getElementById('sessionsList');
                    container.innerHTML = '';

                    if (!data.sessions || data.sessions.length === 0) {
                        container.innerHTML = '<div style="text-align: center; padding: 40px; color: var(--theme-text-muted);">Aucune session trouvée pour la période sélectionnée</div>';
                        return;
                    }

                    data.sessions.forEach(session => {
                        const successRate = session.total_orders > 0
                            ? (session.successful_orders / session.total_orders * 100)
                            : 0;

                        let statusClass = 'success';
                        if (successRate < 50) statusClass = 'failed';
                        else if (successRate < 90) statusClass = 'partial';

                        const item = document.createElement('div');
                        item.className = `session-item ${statusClass}`;
                        item.onclick = () => showSessionDetails(session.id);

                        const timestamp = new Date(session.timestamp).toLocaleString('fr-FR');

                        item.innerHTML = `
                        <div class="session-info">
                            <h3>${session.exchange.toUpperCase()} - ${timestamp}</h3>
                            <p>${session.total_orders} ordres • ${session.successful_orders} succès • ${session.failed_orders} échecs</p>
                        </div>
                        <div class="session-metrics">
                            <div class="session-metric">
                                <div class="value">${successRate.toFixed(1)}%</div>
                                <div class="label">Succès</div>
                            </div>
                            <div class="session-metric">
                                <div class="value">$${session.total_volume_usd.toLocaleString()}</div>
                                <div class="label">Volume</div>
                            </div>
                            <div class="session-metric">
                                <div class="value">$${session.total_fees.toFixed(2)}</div>
                                <div class="label">Frais</div>
                            </div>
                            <div class="session-metric">
                                <div class="value">${session.avg_slippage_bps.toFixed(1)}bps</div>
                                <div class="label">Slippage</div>
                            </div>
                        </div>
                    `;

                        container.appendChild(item);
                    });

                } catch (error) {
                    console.error('Error loading sessions:', error);
                    document.getElementById('sessionsList').innerHTML =
                        '<div style="color: var(--danger);">Erreur de chargement des sessions</div>';
                }
            }

            function createTrendsChart(trendsData) {
                const canvas = document.getElementById('trendsCanvas');
                if (!canvas) return;
                
                const ctx = canvas.getContext('2d');
                const theme = initChartTheme();
                
                // Détruire le graphique existant
                if (trendsChart) {
                    trendsChart.destroy();
                }
                
                // Préparer les données
                const data = trendsData.trends || {};
                const dailyData = trendsData.daily_data || [];
                
                // Créer des données de simulation si aucune donnée réelle
                let chartData = dailyData;
                if (!chartData.length) {
                    const days = currentFilters.period;
                    chartData = [];
                    for (let i = days - 1; i >= 0; i--) {
                        const date = new Date();
                        date.setDate(date.getDate() - i);
                        chartData.push({
                            date: date.toISOString().split('T')[0],
                            success_rate: Math.random() * 30 + 70, // 70-100%
                            volume_usd: Math.random() * 2000 + 500, // $500-2500
                            total_sessions: Math.floor(Math.random() * 5) + 1
                        });
                    }
                }
                
                const labels = chartData.map(item => new Date(item.date).toLocaleDateString('fr-FR', { 
                    month: 'short', 
                    day: 'numeric' 
                }));
                
                trendsChart = new Chart(ctx, {
                    type: 'line',
                    data: {
                        labels,
                        datasets: [
                            {
                                label: 'Taux de Succès (%)',
                                data: chartData.map(item => item.success_rate || 0),
                                borderColor: theme.successColor,
                                backgroundColor: theme.successColor + '20',
                                yAxisID: 'y',
                                tension: 0.4,
                                fill: true
                            },
                            {
                                label: 'Volume ($)',
                                data: chartData.map(item => item.volume_usd || 0),
                                borderColor: theme.pointColor,
                                backgroundColor: theme.pointColor + '20',
                                yAxisID: 'y1',
                                tension: 0.4,
                                fill: false
                            }
                        ]
                    },
                    options: {
                        responsive: true,
                        maintainAspectRatio: false,
                        plugins: {
                            legend: {
                                labels: { color: theme.textColor }
                            },
                            tooltip: {
                                backgroundColor: theme.backgroundColor,
                                titleColor: theme.textColor,
                                bodyColor: theme.textColor,
                                borderColor: theme.borderColor,
                                borderWidth: 1,
                                callbacks: {
                                    label: function(context) {
                                        const label = context.dataset.label || '';
                                        let value = context.parsed.y;
                                        
                                        if (label.includes('Volume')) {
                                            return `${label}: $${value.toLocaleString()}`;
                                        } else if (label.includes('Taux')) {
                                            return `${label}: ${value.toFixed(1)}%`;
                                        }
                                        return `${label}: ${value}`;
                                    }
                                }
                            }
                        },
                        scales: {
                            x: {
                                grid: { color: theme.gridColor },
                                ticks: { color: theme.textColor }
                            },
                            y: {
                                type: 'linear',
                                display: true,
                                position: 'left',
                                grid: { color: theme.gridColor },
                                ticks: { 
                                    color: theme.textColor,
                                    callback: function(value) {
                                        return value + '%';
                                    }
                                },
                                title: {
                                    display: true,
                                    text: 'Taux de Succès (%)',
                                    color: theme.textColor
                                }
                            },
                            y1: {
                                type: 'linear',
                                display: true,
                                position: 'right',
                                grid: { drawOnChartArea: false },
                                ticks: { 
                                    color: theme.textColor,
                                    callback: function(value) {
                                        return '$' + value.toLocaleString();
                                    }
                                },
                                title: {
                                    display: true,
                                    text: 'Volume USD',
                                    color: theme.textColor
                                }
                            }
                        }
                    }
                });
            }

            async function loadTrends() {
                try {
                    const response = await fetch(`${config.apiBase}/trends?days=${currentFilters.period}&interval=daily`);
                    const trends = await response.json();

                    if (trends.error) {
                        document.getElementById('trendsData').innerHTML =
                            `<div style="color: var(--danger);">Erreur: ${trends.error}</div>`;
                        return;
                    }

                    // Créer le graphique
                    createTrendsChart(trends);

                    // Afficher les données de tendance
                    const trendsContainer = document.getElementById('trendsData');
                    const trendInfo = trends.trends || {};

                    trendsContainer.innerHTML = `
                    <div class="metrics-grid">
                        <div class="metric-item">
                            <div class="metric-value">${trendInfo.total_sessions || 0}</div>
                            <div class="metric-label">Sessions Analysées</div>
                        </div>
                        <div class="metric-item">
                            <div class="metric-value">${trendInfo.volume_trend || 'stable'}</div>
                            <div class="metric-label">Tendance Volume</div>
                        </div>
                        <div class="metric-item">
                            <div class="metric-value">${trendInfo.success_trend || 'stable'}</div>
                            <div class="metric-label">Tendance Succès</div>
                        </div>
                        <div class="metric-item">
                            <div class="metric-value">${(trendInfo.overall_success_rate || 0).toFixed(1)}%</div>
                            <div class="metric-label">Taux Global</div>
                        </div>
                    </div>
                `;

                } catch (error) {
                    console.error('Error loading trends:', error);
                    document.getElementById('trendsData').innerHTML =
                        '<div style="color: var(--danger);">Erreur de chargement des tendances</div>';
                }
            }

            async function loadInsights() {
                try {
                    const response = await fetch(`${config.apiBase}/trends?days=${currentFilters.period}&interval=daily`);
                    const trends = await response.json();

                    const container = document.getElementById('insightsList');
                    container.innerHTML = '';

                    if (trends.insights && trends.insights.length > 0) {
                        trends.insights.forEach(insight => {
                            const li = document.createElement('li');

                            // Déterminer la classe CSS basée sur le contenu
                            let className = 'info';
                            if (insight.includes('⚠️') || insight.includes('degrading') || insight.includes('needs improvement')) {
                                className = 'warning';
                            } else if (insight.includes('✅') || insight.includes('📈') || insight.includes('🎯')) {
                                className = '';  // Success (default)
                            }

                            li.className = className;
                            li.textContent = insight;
                            container.appendChild(li);
                        });
                    } else {
                        container.innerHTML = '<li class="info">Aucun insight disponible pour la période sélectionnée</li>';
                    }

                } catch (error) {
                    console.error('Error loading insights:', error);
                    document.getElementById('insightsList').innerHTML =
                        '<li style="color: var(--danger);">Erreur de chargement des insights</li>';
                }
            }

            async function showSessionDetails(sessionId) {
                try {
                    const response = await fetch(`${config.apiBase}/sessions/${sessionId}`);
                    const session = await response.json();

                    const modal = document.getElementById('sessionModal');
                    const modalTitle = document.getElementById('modalTitle');
                    const modalContent = document.getElementById('modalContent');

                    modalTitle.textContent = `Session ${session.exchange.toUpperCase()} - ${new Date(session.timestamp).toLocaleString('fr-FR')}`;

                    // Analytics de la session
                    const analytics = session.analytics || {};
                    const costAnalysis = analytics.cost_analysis || {};
                    const symbolBreakdown = analytics.symbol_breakdown || {};

                    let modalHTML = `
                    <div class="metrics-grid" style="margin-bottom: 20px;">
                        <div class="metric-item">
                            <div class="metric-value">${session.total_orders}</div>
                            <div class="metric-label">Total Ordres</div>
                        </div>
                        <div class="metric-item">
                            <div class="metric-value">${session.successful_orders}</div>
                            <div class="metric-label">Succès</div>
                        </div>
                        <div class="metric-item">
                            <div class="metric-value">$${session.total_volume_usd.toLocaleString()}</div>
                            <div class="metric-label">Volume</div>
                        </div>
                        <div class="metric-item">
                            <div class="metric-value">${costAnalysis.cost_percentage ? costAnalysis.cost_percentage.toFixed(3) : 0}%</div>
                            <div class="metric-label">Coût Total</div>
                        </div>
                    </div>
                    
                    <h3>Ordres Détaillés</h3>
                    <table class="order-table">
                        <thead>
                            <tr>
                                <th>Symbole</th>
                                <th>Action</th>
                                <th>Quantité</th>
                                <th>Volume USD</th>
                                <th>Prix Moy.</th>
                                <th>Frais</th>
                                <th>Statut</th>
                            </tr>
                        </thead>
                        <tbody>
                `;

                    session.orders.forEach(order => {
                        const statusClass = `status-${order.status}`;
                        modalHTML += `
                        <tr>
                            <td>${order.symbol || 'N/A'}</td>
                            <td>${order.action || 'N/A'}</td>
                            <td>${order.quantity || 0}</td>
                            <td>$${(order.filled_usd || 0).toLocaleString()}</td>
                            <td>$${(order.avg_price || 0).toLocaleString()}</td>
                            <td>$${(order.fees || 0).toFixed(4)}</td>
                            <td class="${statusClass}">${order.status || 'unknown'}</td>
                        </tr>
                    `;
                    });

                    modalHTML += `
                        </tbody>
                    </table>
                `;

                    modalContent.innerHTML = modalHTML;
                    modal.classList.add('show');

                } catch (error) {
                    console.error('Error loading session details:', error);
                    showNotification('Erreur chargement détails session', 'error');
                }
            }

            function closeModal() {
                document.getElementById('sessionModal').classList.remove('show');
            }

            function showTab(tabName) {
                // Cacher tous les onglets
                document.querySelectorAll('.tab-content').forEach(tab => {
                    tab.classList.remove('active');
                });
                document.querySelectorAll('.tab-button').forEach(btn => {
                    btn.classList.remove('active');
                });

                // Montrer l'onglet sélectionné
                document.getElementById(`${tabName}-tab`).classList.add('active');
                document.querySelector(`[onclick="showTab('${tabName}')"]`).classList.add('active');

                currentTab = tabName;

                // Charger les données si nécessaire
                if (tabName === 'trends') {
                    loadTrends();
                } else if (tabName === 'insights') {
                    loadInsights();
                }
            }

            function showFilters() {
                const panel = document.getElementById('filtersPanel');
                panel.style.display = panel.style.display === 'none' ? 'block' : 'none';
            }

            function applyFilters() {
                currentFilters.period = parseInt(document.getElementById('periodFilter').value);
                currentFilters.exchange = document.getElementById('exchangeFilter').value;
                currentFilters.limit = parseInt(document.getElementById('limitFilter').value);

                refreshAll();
                showNotification('Filtres appliqués', 'success');
            }

            async function exportData() {
                try {
                    const params = new URLSearchParams({
                        days: currentFilters.period.toString()
                    });

                    if (currentFilters.exchange) {
                        params.append('exchange', currentFilters.exchange);
                    }

                    const url = `${config.apiBase}/export/sessions?${params}`;
                    window.open(url, '_blank');

                    showNotification('Export en cours...', 'success');

                } catch (error) {
                    console.error('Error exporting data:', error);
                    showNotification('Erreur lors de l\'export', 'error');
                }
            }

            function showNotification(message, type = 'success') {
                const notification = document.getElementById('notification');
                notification.textContent = message;
                notification.className = `notification ${type}`;
                notification.classList.add('show');

                setTimeout(() => {
                    notification.classList.remove('show');
                }, 3000);
            }

            // Fermer modal en cliquant à l'extérieur
            document.getElementById('sessionModal').addEventListener('click', function (e) {
                if (e.target === this) {
                    closeModal();
                }
            });
        </script>
</body>

</html><|MERGE_RESOLUTION|>--- conflicted
+++ resolved
@@ -10,12 +10,8 @@
 
     <script src="global-config.js"></script>
     <script src="shared-header.js"></script>
-<<<<<<< HEAD
-    <link rel="stylesheet" href="shared-theme.css">
-=======
     <script src="appearance.js"></script>
     <script src="https://cdn.jsdelivr.net/npm/chart.js"></script>
->>>>>>> 77ac7483
     <style>
         .dashboard-grid {
             display: grid;
@@ -28,19 +24,6 @@
             grid-column: 1 / -1;
         }
 
-<<<<<<< HEAD
-        .performance-excellent { 
-            background: var(--success-bg); 
-            color: var(--success); 
-        }
-        .performance-good { 
-            background: var(--success-bg); 
-            color: var(--success); 
-        }
-        .performance-needs_improvement { 
-            background: var(--warning-bg); 
-            color: var(--warning); 
-=======
         .performance-excellent {
             background: var(--success-bg);
             color: var(--success);
@@ -54,7 +37,6 @@
         .performance-needs_improvement {
             background: var(--warning-bg);
             color: var(--warning);
->>>>>>> 77ac7483
         }
 
         .metrics-grid {
@@ -108,13 +90,6 @@
             background: var(--theme-border-subtle);
             transform: translateX(5px);
             box-shadow: var(--shadow-md);
-<<<<<<< HEAD
-        }
-
-        .session-item.success { border-left-color: var(--success); }
-        .session-item.partial { border-left-color: var(--warning); }
-        .session-item.failed { border-left-color: var(--danger); }
-=======
         }
 
         .session-item.success {
@@ -128,7 +103,6 @@
         .session-item.failed {
             border-left-color: var(--danger);
         }
->>>>>>> 77ac7483
 
         .session-info h3 {
             color: var(--theme-text);
@@ -457,39 +431,10 @@
 <body>
     <div class="container">
         <div class="card">
-<<<<<<< HEAD
-            <div style="display: flex; justify-content: space-between; align-items: center; margin-bottom: var(--space-lg);">
-                <div>
-                    <span id="performanceBadge" class="badge badge-success">CHARGEMENT...</span>
-                </div>
-                <div style="display: flex; gap: var(--space-sm);">
-                    <button class="btn btn-primary" onclick="refreshAll()">Actualiser</button>
-                    <button class="btn btn-secondary" onclick="exportData()">Export CSV</button>
-                    <button class="btn btn-secondary" onclick="showFilters()">Filtres</button>
-                    <div style="display: flex; align-items: center; gap: var(--space-sm);">
-                        <label style="font-size: 0.875rem; color: var(--theme-text-muted);">Auto-refresh:</label>
-                        <input type="checkbox" id="autoRefresh" checked>
-                </div>
-            </div>
-        </div>
-
-        <!-- Filtres -->
-        <div id="filtersPanel" class="card" style="display: none; margin-bottom: 30px;">
-            <h2>Filtres</h2>
-            <div class="filters">
-                <div class="filter-group">
-                    <label>Période (jours)</label>
-                    <select id="periodFilter">
-                        <option value="7">7 jours</option>
-                        <option value="30" selected>30 jours</option>
-                        <option value="90">90 jours</option>
-                    </select>
-=======
             <div
                 style="display: flex; justify-content: space-between; align-items: center; margin-bottom: var(--space-lg);">
                 <div>
                     <span id="performanceBadge" class="badge badge-success">CHARGEMENT...</span>
->>>>>>> 77ac7483
                 </div>
                 <div style="display: flex; gap: var(--space-sm);">
                     <button class="btn btn-primary" onclick="refreshAll()">Actualiser</button>
