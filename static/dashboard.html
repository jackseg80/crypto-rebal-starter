--- conflicted
+++ resolved
@@ -267,13 +267,6 @@
                             onclick="forceRefreshData()">🔄</button>
                         <span class="status-badge status-active" id="portfolio-status">Loading</span>
                     </div>
-<<<<<<< HEAD
-                    <div style="display: flex; gap: 8px; align-items: center;">
-                        <button class="action-btn secondary" style="padding: 4px 8px; font-size: 12px;" onclick="forceRefreshData()">🔄</button>
-                        <span class="status-badge status-active" id="portfolio-status">Loading</span>
-                    </div>
-=======
->>>>>>> 77ac7483
                 </div>
 
                 <div class="metric">
@@ -390,39 +383,18 @@
             
             await loadDashboardData();
             setInterval(loadDashboardData, 30000);
-<<<<<<< HEAD
-            
-            // Écouter les changements de configuration
-            window.addEventListener('dataSourceChanged', function(event) {
-                console.log(`🔄 Source changée: ${event.detail.oldSource} → ${event.detail.newSource}`);
-                // Recharger immédiatement les données avec la nouvelle source
-=======
 
             window.addEventListener('dataSourceChanged', (event) => {
                 console.log(`🔄 Source changée: ${event.detail.oldSource} → ${event.detail.newSource}`);
->>>>>>> 77ac7483
                 loadDashboardData();
             });
         });
 
         async function loadDashboardData() {
             try {
-<<<<<<< HEAD
-                // Charger les données en parallèle
-                const [portfolioData, connectionsData, historyData, executionStatus] = await Promise.allSettled([
-                    loadPortfolioData(),
-                    loadConnectionsStatus(),
-                    loadRecentHistory(),
-                    loadExecutionStatus()
-                ]);
-
-                // Mise à jour avec gestion des erreurs individuelles
-=======
                 const [portfolioData, connectionsData, historyData, executionStatus] = await Promise.allSettled([
                     loadPortfolioData(), loadConnectionsStatus(), loadRecentHistory(), loadExecutionStatus()
                 ]);
-
->>>>>>> 77ac7483
                 updatePortfolioDisplay(portfolioData.status === 'fulfilled' ? portfolioData.value : null);
                 updateConnectionsDisplay(connectionsData.status === 'fulfilled' ? connectionsData.value : null);
                 updateRecentActivity(historyData.status === 'fulfilled' ? historyData.value : null);
@@ -430,73 +402,12 @@
                 updateSystemHealth();
 
                 console.log('✅ Dashboard data loaded successfully');
-<<<<<<< HEAD
-
-            } catch (error) {
-                console.error('Erreur chargement dashboard:', error);
-=======
             } catch (e) {
                 console.error('Erreur chargement dashboard:', e);
->>>>>>> 77ac7483
                 showError('Erreur lors du chargement des données');
             }
         }
 
-<<<<<<< HEAD
-        // Charger les données du portfolio
-        async function loadPortfolioData() {
-            try {
-                // S'assurer que globalConfig est disponible
-                if (typeof globalConfig === 'undefined') {
-                    console.warn('globalConfig non disponible, utilisation source par défaut');
-                    var source = 'cointracking';
-                } else {
-                    var source = globalConfig.get('data_source') || 'cointracking';
-                }
-                
-                console.log(`📊 Chargement portfolio avec source: ${source}`);
-                const response = await fetch(`http://localhost:8000/balances/current?source=${source}&pricing=local&min_usd=1.00`);
-                const balancesData = await response.json();
-                
-                // Transform balances data to match expected portfolio structure
-                const total_value = balancesData.items.reduce((sum, item) => sum + parseFloat(item.value_usd || 0), 0);
-                const data = {
-                    ok: true,
-                    metrics: {
-                        total_value_usd: total_value,
-                        asset_count: balancesData.items.length,
-                        last_updated: new Date().toISOString()
-                    },
-                    performance: {
-                        performance_available: false,
-                        current_value_usd: total_value
-                    }
-                };
-                return data;
-            } catch (error) {
-                console.error('Erreur portfolio:', error);
-                return null;
-            }
-        }
-
-        // Charger l'état des connexions
-        async function loadConnectionsStatus() {
-            try {
-                // Endpoint temporaire - remplacer quand disponible
-                // const response = await fetch('http://localhost:8000/execution/connections');
-                // return await response.json();
-                
-                // Données simulées pour l'instant
-                return {
-                    binance: { name: "Binance", connected: true },
-                    kraken: { name: "Kraken", connected: true },
-                    coinbase: { name: "Coinbase", connected: false }
-                };
-            } catch (error) {
-                console.error('Erreur connexions:', error);
-                return null;
-            }
-=======
         async function loadPortfolioData() {
             try {
                 const source = (typeof globalConfig !== 'undefined' ? (globalConfig.get('data_source') || 'cointracking') : 'cointracking');
@@ -509,7 +420,7 @@
                     ok: true,
                     metrics: { total_value_usd: total_value, asset_count: (balancesData.items || []).length, last_updated: new Date().toISOString() },
                     performance: { performance_available: false, current_value_usd: total_value },
-                    balances: balancesData // Ajouter les données complètes pour le graphique
+                    balances: balancesData
                 };
             } catch (e) { console.error('Erreur portfolio:', e); return null; }
         }
@@ -518,40 +429,10 @@
             try {
                 return { binance: { name: "Binance", connected: true }, kraken: { name: "Kraken", connected: true }, coinbase: { name: "Coinbase", connected: false } };
             } catch (e) { console.error('Erreur connexions:', e); return null; }
->>>>>>> 77ac7483
         }
 
         async function loadRecentHistory() {
             try {
-<<<<<<< HEAD
-                // Endpoint temporaire - remplacer quand disponible
-                // const response = await fetch('http://localhost:8000/execution/history/sessions?limit=5');
-                // return await response.json();
-                
-                // Données simulées pour l'instant
-                return {
-                    sessions: [
-                        {
-                            exchange: "Binance",
-                            total_orders: 3,
-                            successful_orders: 3,
-                            total_volume_usd: 1250.50,
-                            timestamp: new Date(Date.now() - 3600000).toISOString() // 1h ago
-                        },
-                        {
-                            exchange: "Kraken",
-                            total_orders: 2,
-                            successful_orders: 2,
-                            total_volume_usd: 890.25,
-                            timestamp: new Date(Date.now() - 7200000).toISOString() // 2h ago
-                        }
-                    ]
-                };
-            } catch (error) {
-                console.error('Erreur historique:', error);
-                return null;
-            }
-=======
                 return {
                     sessions: [
                         { exchange: "Binance", total_orders: 3, successful_orders: 3, total_volume_usd: 1250.50, timestamp: new Date(Date.now() - 3600000).toISOString() },
@@ -559,28 +440,10 @@
                     ]
                 };
             } catch (e) { console.error('Erreur historique:', e); return null; }
->>>>>>> 77ac7483
         }
 
         async function loadExecutionStatus() {
             try {
-<<<<<<< HEAD
-                // Endpoint temporaire - remplacer quand disponible
-                // const response = await fetch('http://localhost:8000/execution/statistics/summary');
-                // return await response.json();
-                
-                // Données simulées pour l'instant
-                return {
-                    recent_24h: {
-                        total_orders: 5,
-                        success_rate: 96.5,
-                        total_volume: 2140.75
-                    }
-                };
-            } catch (error) {
-                console.error('Erreur statut exécution:', error);
-                return null;
-=======
                 return { recent_24h: { total_orders: 5, success_rate: 96.5, total_volume: 2140.75 } };
             } catch (e) { console.error('Erreur statut exécution:', e); return null; }
         }
@@ -592,7 +455,6 @@
                 const st = document.getElementById('portfolio-status');
                 st.className = 'status-badge status-error'; st.textContent = 'Erreur';
                 return;
->>>>>>> 77ac7483
             }
             const { metrics, performance } = data;
 
@@ -603,54 +465,14 @@
             pnlEl.textContent = formatUSD(dailyPnl);
             pnlEl.style.color = dailyPnl >= 0 ? 'var(--success)' : 'var(--danger)';
 
-            // Mettre à jour le nombre d'assets
             document.getElementById('assets-count').textContent = metrics.asset_count || 0;
 
             const statusEl = document.getElementById('portfolio-status');
             if ((metrics.total_value_usd || 0) > 0) { statusEl.className = 'status-badge status-active'; statusEl.textContent = 'Actif'; }
             else { statusEl.className = 'status-badge status-warning'; statusEl.textContent = 'Vide'; }
 
-            // Mettre à jour le graphique portfolio
             updatePortfolioChart(data.balances);
         }
-
-<<<<<<< HEAD
-        // Mise à jour affichage du portfolio
-        function updatePortfolioDisplay(data) {
-            if (!data || !data.ok) {
-                document.getElementById('total-value').textContent = 'Erreur';
-                document.getElementById('daily-pnl').textContent = 'Erreur';
-                document.getElementById('portfolio-status').className = 'status-badge status-error';
-                document.getElementById('portfolio-status').textContent = 'Erreur';
-                return;
-            }
-
-            const metrics = data.metrics;
-            const performance = data.performance;
-
-            // Mettre à jour la valeur totale
-            document.getElementById('total-value').textContent = formatUSD(metrics.total_value_usd || 0);
-            
-            // Mettre à jour le P&L réel depuis les données de performance
-            const dailyPnl = performance?.absolute_change_usd || 0;
-            const pnlElement = document.getElementById('daily-pnl');
-            pnlElement.textContent = formatUSD(dailyPnl);
-            pnlElement.style.color = dailyPnl >= 0 ? 'var(--success)' : 'var(--danger)';
-            
-            // Mettre à jour le statut basé sur les données
-            const statusEl = document.getElementById('portfolio-status');
-            if (metrics.total_value_usd > 0) {
-                statusEl.className = 'status-badge status-active';
-                statusEl.textContent = 'Actif';
-            } else {
-                statusEl.className = 'status-badge status-warning';
-                statusEl.textContent = 'Vide';
-            }
-        }
-
-        // Mise à jour affichage des connexions
-=======
->>>>>>> 77ac7483
         function updateConnectionsDisplay(data) {
             const container = document.getElementById('connections-grid');
             if (!data) { container.innerHTML = '<div class="error">Erreur de chargement</div>'; return; }
@@ -669,36 +491,6 @@
 
         function updateRecentActivity(data) {
             const container = document.getElementById('recent-activity');
-<<<<<<< HEAD
-            
-            if (!data || !data.sessions || data.sessions.length === 0) {
-                container.innerHTML = `
-                    <div class="activity-item">
-                        <div>
-                            <div>Aucune activité récente</div>
-                            <div class="activity-desc">Les sessions d'exécution apparaîtront ici</div>
-                        </div>
-                        <div class="activity-time">--</div>
-                    </div>
-                `;
-                return;
-            }
-
-            const html = data.sessions.slice(0, 5).map(session => `
-                <div class="activity-item">
-                    <div>
-                        <div>${session.total_orders || 0} ordres sur ${session.exchange || 'Exchange'}</div>
-                        <div class="activity-desc">
-                            ${session.successful_orders || 0} réussis, ${formatUSD(session.total_volume_usd || 0)} volume
-                        </div>
-                    </div>
-                    <div class="activity-time">
-                        ${formatTimeAgo(session.timestamp)}
-                    </div>
-                </div>
-            `).join('');
-
-=======
             if (!data || !data.sessions || data.sessions.length === 0) {
                 container.innerHTML = `
           <div class="activity-item">
@@ -718,7 +510,6 @@
           </div>
           <div class="activity-time">${formatTimeAgo(s.timestamp)}</div>
         </div>`).join('');
->>>>>>> 77ac7483
             container.innerHTML = html;
         }
 
@@ -727,41 +518,8 @@
                 document.getElementById('last-execution').textContent = 'Aucune';
                 document.getElementById('success-rate').textContent = '--';
                 document.getElementById('volume-24h').textContent = '$0.00';
-<<<<<<< HEAD
-                
-                const statusEl = document.getElementById('execution-status');
-                statusEl.className = 'status-badge status-warning';
-                statusEl.textContent = 'En attente';
-                return;
-            }
-
-            document.getElementById('last-execution').textContent = 
-                data.recent_24h?.total_orders > 0 ? 'Récent' : 'Aucune';
-                
-            const successRate = data.recent_24h?.success_rate;
-            document.getElementById('success-rate').textContent = 
-                successRate !== undefined ? successRate.toFixed(1) + '%' : '--';
-                
-            document.getElementById('volume-24h').textContent = 
-                formatUSD(data.recent_24h?.total_volume || 0);
-
-            const statusEl = document.getElementById('execution-status');
-            if (successRate >= 95) {
-                statusEl.className = 'status-badge status-active';
-                statusEl.textContent = 'Excellent';
-            } else if (successRate >= 90) {
-                statusEl.className = 'status-badge status-warning';
-                statusEl.textContent = 'Bon';
-            } else if (successRate !== undefined) {
-                statusEl.className = 'status-badge status-error';
-                statusEl.textContent = 'À améliorer';
-            } else {
-                statusEl.className = 'status-badge status-warning';
-                statusEl.textContent = 'En attente';
-=======
                 const st = document.getElementById('execution-status'); st.className = 'status-badge status-warning'; st.textContent = 'En attente';
                 return;
->>>>>>> 77ac7483
             }
             document.getElementById('last-execution').textContent = data.recent_24h?.total_orders > 0 ? 'Récent' : 'Aucune';
             const sr = data.recent_24h?.success_rate;
