<!DOCTYPE html>
<html lang="en">

<head>
    <meta charset="UTF-8">
    <meta name="viewport" content="width=device-width, initial-scale=1.0">
    <title>Risk Dashboard - Crypto Portfolio</title>
<<<<<<< HEAD

    <!-- Thème/compat identiques à ta page actuelle -->
    <link rel="stylesheet" href="shared-theme.css">
    <link rel="stylesheet" href="theme-compat.css">

    <!-- Scripts partagés existants -->
    <script src="global-config.js"></script>
    <script src="shared-header.js"></script>
    <script src="appearance.js"></script>

=======
    <link rel="stylesheet" href="shared-theme.css">
    <link rel="stylesheet" href="theme-compat.css">

    <script src="global-config.js"></script>
    <script src="shared-header.js"></script>
    <script src="appearance.js"></script>
>>>>>>> def88d84
    <style>
        .risk-grid {
            display: grid;
            grid-template-columns: repeat(auto-fit, minmax(300px, 1fr));
            gap: var(--space-lg);
            margin: var(--space-lg) 0;
        }

        .risk-card {
            background: var(--theme-surface);
            border: 1px solid var(--theme-border);
            border-radius: var(--radius-lg);
            padding: var(--space-xl);
            box-shadow: var(--shadow-sm);
            transition: all var(--transition-normal);
        }

        .risk-card:hover {
            box-shadow: var(--shadow-md);
            transform: translateY(-2px);
        }

        .risk-card h3 {
            margin-top: 0;
            color: var(--theme-text);
            border-bottom: 2px solid var(--brand-primary);
            padding-bottom: var(--space-sm);
            font-size: 1.25rem;
            font-weight: 600;
        }

        .metric-row {
            display: flex;
            justify-content: space-between;
            align-items: center;
            padding: var(--space-sm) 0;
            border-bottom: 1px solid var(--theme-border);
        }

        .metric-label {
            font-weight: 500;
            color: var(--theme-text-muted);
            font-size: 0.875rem;
        }

        .metric-value {
            font-weight: 600;
            font-family: 'Monaco', 'Consolas', monospace;
            color: var(--theme-text);
        }

        .risk-level {
            display: inline-block;
            padding: 0.375rem 0.75rem;
            border-radius: 9999px;
            font-size: 0.75rem;
            font-weight: 600;
            text-transform: uppercase;
            letter-spacing: .05em;
        }

        .risk-low {
            background: var(--success-bg);
            color: var(--success)
        }

        .risk-medium {
            background: var(--warning-bg);
            color: var(--warning)
        }

        .risk-high,
        .risk-very-high {
            background: var(--danger-bg);
            color: var(--danger)
        }

        .risk-critical {
            background: var(--danger);
            color: #fff
        }

        .alert {
            padding: var(--space-lg);
            margin: var(--space-sm) 0;
            border-radius: var(--radius-md);
            border-left: 4px solid;
        }

        .alert-high {
            background: var(--danger-bg);
            color: var(--danger);
            border-color: var(--danger)
        }

        .alert-medium {
            background: var(--warning-bg);
            color: var(--warning);
            border-color: var(--warning)
        }

        .alert-low {
            background: var(--info-bg);
            color: var(--info);
            border-color: var(--info)
        }

        .correlation-heatmap {
            width: 100%;
            height: 300px;
            background: var(--theme-surface);
            border: 1px solid var(--theme-border);
            border-radius: 4px;
            overflow-x: auto;
        }

        .loading {
            text-align: center;
            padding: 40px;
            color: var(--theme-text-muted);
        }

        .error {
            background: var(--danger-bg);
            color: var(--danger);
            padding: 20px;
            border-radius: 8px;
            border: 1px solid var(--danger);
        }

        .refresh-btn {
            background: var(--brand-primary);
            color: #fff;
            border: 0;
            padding: .75rem 1.5rem;
            border-radius: var(--radius-md);
            cursor: pointer;
            font-size: .875rem;
            font-weight: 500;
            margin: var(--space-sm);
            transition: all var(--transition-normal);
            display: inline-flex;
            align-items: center;
            gap: var(--space-sm);
        }

        .refresh-btn:hover:not(:disabled) {
            background: var(--brand-primary-hover);
            transform: translateY(-1px);
            box-shadow: var(--shadow-md);
        }

        .refresh-btn:disabled {
            background: var(--theme-border);
            cursor: not-allowed;
            opacity: .5
        }

        .timestamp {
            font-size: .75rem;
            color: var(--theme-text-muted);
            text-align: right;
            margin-bottom: var(--space-sm)
        }

        .controls {
            display: flex;
            align-items: center;
            gap: var(--space-sm);
            margin: var(--space-lg) 0;
            flex-wrap: wrap
        }

        /* ===== Tooltip (léger, autonome) ===== */
        .tooltip {
            position: fixed;
            z-index: 9999;
            min-width: 260px;
            max-width: 360px;
            pointer-events: none;
            background: #0e1528;
            color: #e9f0ff;
            border: 1px solid #243355;
            border-radius: 10px;
            box-shadow: 0 10px 30px rgba(0, 0, 0, .35);
            padding: 10px 12px;
            opacity: 0;
            transform: translateY(6px);
            transition: opacity .12s ease, transform .12s ease;
        }

        .tooltip.show {
            opacity: 1;
            transform: translateY(0)
        }

        .tooltip .tip-title {
            font-weight: 700;
            margin-bottom: 6px;
            color: #d7e6ff
        }

        .tooltip .tip-body {
            white-space: pre-line;
            color: #c6d6f3;
            font-size: 13px
        }

        /* Indication de survol explicatif */
        .hinted {
            cursor: help;
            text-decoration: underline dotted;
            text-underline-offset: 2px;
        }
    </style>
</head>

<body>
    <div id="shared-header"></div>

    <div class="container">
        <div class="controls">
            <button class="refresh-btn" onclick="refreshDashboard()" id="refresh-btn">🔄 Refresh Data</button>
            <button class="refresh-btn" onclick="enableAutoRefresh()" id="auto-refresh-btn">⏱️ Enable Auto-Refresh
                (30s)</button>
            <button class="refresh-btn" onclick="testEndpoint()" style="background:#007bff">🧪 Test API</button>
            <div class="timestamp" id="last-update"></div>
        </div>

        <div id="dashboard-content">
            <div class="loading">Loading risk metrics.</div>
        </div>
    </div>

    <!-- Tooltip partagé -->
    <div id="tooltip" class="tooltip" aria-hidden="true" role="tooltip">
        <div class="tip-title"></div>
        <div class="tip-body"></div>
    </div>

    <script>
        let autoRefreshInterval = null;
        let isRefreshing = false;

        // ====== Tooltip helpers ======
        const $tip = document.getElementById('tooltip');
        const $tipTitle = $tip?.querySelector('.tip-title');
        const $tipBody = $tip?.querySelector('.tip-body');
        function showTip(title, body, x, y) { if (!$tip) return; $tipTitle.textContent = title || ''; $tipBody.textContent = body || ''; $tip.style.left = x + 'px'; $tip.style.top = y + 'px'; $tip.classList.add('show'); $tip.setAttribute('aria-hidden', 'false'); }
        function moveTip(x, y) { if (!$tip) return; $tip.style.left = x + 'px'; $tip.style.top = y + 'px'; }
        function hideTip() { if (!$tip) return; $tip.classList.remove('show'); $tip.setAttribute('aria-hidden', 'true'); }
        function attachTip(el, title, body) { if (!el) return; el.addEventListener('mouseenter', e => showTip(title, body, e.clientX, e.clientY)); el.addEventListener('mousemove', e => moveTip(e.clientX, e.clientY)); el.addEventListener('mouseleave', hideTip); el.classList.add('hinted'); }

        // ====== Barème et textes d’aide ======
        const pct = v => (v == null || isNaN(v) ? 'N/A' : (v * 100).toFixed(2) + '%');
        const num = v => (v == null || isNaN(v) ? 'N/A' : Number(v).toFixed(2));

        // Bornes heuristiques (ajuste selon tes préférences)
        const RISK_RULES = {
            var95_1d: { label: 'VaR 95% (1j)', good: [0, 0.01], warn: [0.01, 0.02], bad: [0.02, Infinity], explain: "Perte 1j que tu ne dépasses qu’1x sur 20.\nPlus bas = mieux." },
            var99_1d: { label: 'VaR 99% (1j)', good: [0, 0.015], warn: [0.015, 0.03], bad: [0.03, Infinity], explain: "Perte 1j que tu ne dépasses qu’1x sur 100.\nPlus bas = mieux." },
            cvar95_1d: { label: 'cVaR 95% (1j)', good: [0, 0.013], warn: [0.013, 0.025], bad: [0.025, Infinity], explain: "Perte moyenne dans les pires 5% des jours.\nPlus bas = mieux." },
            cvar99_1d: { label: 'cVaR 99% (1j)', good: [0, 0.018], warn: [0.018, 0.035], bad: [0.035, Infinity], explain: "Perte moyenne dans les pires 1% des jours.\nPlus bas = mieux." },
            volatility_ann: { label: 'Volatilité (ann.)', good: [0, 0.40], warn: [0.40, 0.80], bad: [0.80, Infinity], explain: "Variabilité annualisée du portefeuille.\nPlus bas = plus défensif." },
            sharpe: { label: 'Sharpe', good: [1.5, Infinity], warn: [0.8, 1.5], bad: [-Infinity, 0.8], explain: "Rendement excédentaire / risque.\n>1.0 correct • >1.5 bon • >2.0 excellent." },
            sortino: { label: 'Sortino', good: [1.8, Infinity], warn: [1.0, 1.8], bad: [-Infinity, 1.0], explain: "Comme Sharpe mais pénalise seulement la baisse.\n>1.5 bon." },
            max_drawdown: { label: 'Max Drawdown', good: [0, 0.35], warn: [0.35, 0.60], bad: [0.60, Infinity], explain: "Pire chute historique.\nPlus bas = trajectoire plus lisse." },
            current_drawdown: { label: 'Drawdown courant', good: [0, 0.10], warn: [0.10, 0.25], bad: [0.25, Infinity], explain: "Écart actuel au dernier sommet.\nPlus bas = mieux." },
            diversification_ratio: { label: 'Diversification Ratio', good: [1.5, Infinity], warn: [1.2, 1.5], bad: [-Infinity, 1.2], explain: "Plus élevé = meilleure diversification." },
            effective_assets: { label: 'Effective Assets', good: [8, Infinity], warn: [4, 8], bad: [-Infinity, 4], explain: "Nombre effectif d’actifs indépendants." }
        };

        function rate(key, value) {
            const r = RISK_RULES[key]; if (!r || value == null || isNaN(value)) return { dot: 'orange', verdict: 'Indisponible', body: 'Donnée indisponible.' };
            const v = Math.abs(value);
            const inR = ([a, b]) => v >= a && v < b;
            let dot = 'red', verdict = 'Élevé / risqué';
            if (inR(r.good)) { dot = 'green'; verdict = 'Plutôt bas / maîtrisé'; }
            else if (inR(r.warn)) { dot = 'orange'; verdict = 'Intermédiaire / à surveiller'; }
            const fmt = (key === 'sharpe' || key === 'sortino') ? num : pct;
            const body = `${r.explain}\n\nValeur actuelle : ${fmt(value)}\nLecture : ${verdict}`;
            return { dot, verdict, body, label: r.label };
        }

        // ====== Initialisation ======
        document.addEventListener('DOMContentLoaded', function () {
            initSharedHeader('risk-dashboard'); // conserve ton menu/header existant
            refreshDashboard();
        });

        async function refreshDashboard() {
            if (isRefreshing) return;
            isRefreshing = true;
            const refreshBtn = document.getElementById('refresh-btn');
            refreshBtn.disabled = true; refreshBtn.textContent = '🔄 Refreshing…';

            try {
                const resp = await fetch('http://localhost:8000/api/risk/dashboard?source=cointracking&pricing=local&min_usd=1.00');
                if (!resp.ok) throw new Error(`HTTP ${resp.status}: ${resp.statusText}`);
                const data = await resp.json();
                if (data && data.success) {
                    renderDashboard(data);
                    if (data.timestamp && data.calculation_time) { updateTimestamp(data.timestamp, data.calculation_time); }
                } else {
                    renderError(data?.message || 'Failed to load risk dashboard');
                }
            } catch (err) {
                console.error('Dashboard error:', err);
                renderError('Network error: ' + err.message);
            } finally {
                isRefreshing = false;
                refreshBtn.disabled = false; refreshBtn.textContent = '🔄 Refresh Data';
            }
        }

        function renderDashboard(data) {
            const container = document.getElementById('dashboard-content');
            if (!data || !data.risk_metrics || !data.correlation_metrics || !data.portfolio_summary) {
                renderError('Incomplete data received from API'); return;
            }
            const m = data.risk_metrics;
            const c = data.correlation_metrics;
            const p = data.portfolio_summary;

            // Helpers d’affichage
            function formatPercent(v) { return (v == null || isNaN(v)) ? 'N/A' : (v * 100).toFixed(2) + '%'; }
            function formatNumber(v) {
                if (v == null || isNaN(v)) return 'N/A';
                return new Intl.NumberFormat('en-US', { minimumFractionDigits: 0, maximumFractionDigits: 0 }).format(v);
            }
            function safeFixed(v, d = 2) { return (v == null || isNaN(v)) ? 'N/A' : Number(v).toFixed(d); }

            container.innerHTML = `
        <!-- Portfolio Summary -->
        <div class="risk-card">
          <h3>📊 Portfolio Summary</h3>
          <div class="metric-row">
            <span class="metric-label">Total Value:</span>
            <span class="metric-value">$${formatNumber(p.total_value)}</span>
          </div>
          <div class="metric-row">
            <span class="metric-label">Number of Assets:</span>
            <span class="metric-value">${p.num_assets}</span>
          </div>
          <div class="metric-row">
            <span class="metric-label hinted" data-tipkey="data_conf">Data Confidence</span>
            <span class="metric-value">${safeFixed((p.confidence_level || 0) * 100, 1)}%</span>
          </div>
        </div>

        <div class="risk-grid">
          <!-- VaR/CVaR -->
          <div class="risk-card">
            <h3>📉 Value at Risk (VaR)</h3>
            <div class="metric-row">
              <span class="metric-label hinted" data-key="var95_1d">VaR 95% (1 day)</span>
              <span class="metric-value hinted" data-key="var95_1d" data-value="${m.var_95_1d}">${formatPercent(m.var_95_1d)}</span>
            </div>
            <div class="metric-row">
              <span class="metric-label hinted" data-key="var99_1d">VaR 99% (1 day)</span>
              <span class="metric-value hinted" data-key="var99_1d" data-value="${m.var_99_1d}">${formatPercent(m.var_99_1d)}</span>
            </div>
            <div class="metric-row">
              <span class="metric-label hinted" data-key="cvar95_1d">CVaR 95% (1 day)</span>
              <span class="metric-value hinted" data-key="cvar95_1d" data-value="${m.cvar_95_1d}">${formatPercent(m.cvar_95_1d)}</span>
            </div>
            <div class="metric-row">
              <span class="metric-label hinted" data-key="cvar99_1d">CVaR 99% (1 day)</span>
              <span class="metric-value hinted" data-key="cvar99_1d" data-value="${m.cvar_99_1d}">${formatPercent(m.cvar_99_1d)}</span>
            </div>
          </div>

          <!-- Performance -->
          <div class="risk-card">
            <h3>📈 Risk-Adjusted Performance</h3>
            <div class="metric-row">
              <span class="metric-label hinted" data-key="volatility_ann">Volatility (Annual)</span>
              <span class="metric-value hinted" data-key="volatility_ann" data-value="${m.volatility_annualized}">${formatPercent(m.volatility_annualized)}</span>
            </div>
            <div class="metric-row">
              <span class="metric-label hinted" data-key="sharpe">Sharpe Ratio</span>
              <span class="metric-value hinted" data-key="sharpe" data-value="${m.sharpe_ratio}">${safeFixed(m.sharpe_ratio)}</span>
            </div>
            <div class="metric-row">
              <span class="metric-label hinted" data-key="sortino">Sortino Ratio</span>
              <span class="metric-value hinted" data-key="sortino" data-value="${m.sortino_ratio}">${safeFixed(m.sortino_ratio)}</span>
            </div>
            <div class="metric-row">
              <span class="metric-label">Calmar Ratio</span>
              <span class="metric-value">${safeFixed(m.calmar_ratio)}</span>
            </div>
          </div>

          <!-- Drawdowns -->
          <div class="risk-card">
            <h3>📊 Drawdown Analysis</h3>
            <div class="metric-row">
              <span class="metric-label hinted" data-key="max_drawdown">Max Drawdown</span>
              <span class="metric-value hinted" data-key="max_drawdown" data-value="${m.max_drawdown}">${formatPercent(m.max_drawdown)}</span>
            </div>
            <div class="metric-row">
              <span class="metric-label hinted" data-key="current_drawdown">Current Drawdown</span>
              <span class="metric-value hinted" data-key="current_drawdown" data-value="${m.current_drawdown}">${formatPercent(m.current_drawdown)}</span>
            </div>
            <div class="metric-row">
              <span class="metric-label">Risk Score</span>
              <span class="metric-value">${safeFixed(m.risk_score, 1)}/100</span>
            </div>
            <div class="metric-row">
              <span class="metric-label">Risk Level</span>
              <span class="risk-level risk-${(m.overall_risk_level || 'unknown').replace('_', '-')}">${(m.overall_risk_level || 'Unknown').replace('_', ' ')}</span>
            </div>
          </div>

          <!-- Diversification -->
          <div class="risk-card">
            <h3>🔗 Diversification Analysis</h3>
            <div class="metric-row">
              <span class="metric-label hinted" data-key="diversification_ratio">Diversification Ratio</span>
              <span class="metric-value hinted" data-key="diversification_ratio" data-value="${c.diversification_ratio}">${safeFixed(c.diversification_ratio)}</span>
            </div>
            <div class="metric-row">
              <span class="metric-label hinted" data-key="effective_assets">Effective Assets</span>
              <span class="metric-value hinted" data-key="effective_assets" data-value="${c.effective_assets}">${safeFixed(c.effective_assets, 1)}</span>
            </div>

            ${c.top_correlations && c.top_correlations.length ? `
              <h4>Top Asset Correlations:</h4>
              ${c.top_correlations.slice(0, 3).map(t => `
                <div class="metric-row">
                  <span class="metric-label">${t.asset1} - ${t.asset2}:</span>
                  <span class="metric-value ${(Math.abs(t.correlation || 0) > 0.7) ? 'text-warning' : 'text-success'}">${((t.correlation || 0) * 100).toFixed(1)}%</span>
                </div>
              `).join('')}
            ` : ``}
          </div>
        </div>

        <!-- Alerts -->
        ${data.alerts && data.alerts.length ? `
          <div class="risk-card">
            <h3>⚠️ Risk Alerts</h3>
            ${data.alerts.map(a => `
              <div class="alert alert-${a.level}">
                <strong>${a.message}</strong><br>
                <em>Recommendation: ${a.recommendation}</em>
              </div>
            `).join('')}
          </div>
        ` : `
          <div class="risk-card">
            <h3>✅ All Clear</h3>
            <p>No significant risk alerts at this time.</p>
          </div>
        `}
      `;

            // Après rendu : brancher les info-bulles et verdicts
            decorateRiskTooltips();
        }

        function renderError(message) {
            document.getElementById('dashboard-content').innerHTML = `
        <div class="error">
          <h3>❌ Error Loading Dashboard</h3>
          <p>${message}</p>
          <button class="refresh-btn" onclick="refreshDashboard()">Try Again</button>
        </div>
      `;
        }

        function updateTimestamp(ts, calcTime) {
            const d = new Date(ts);
            document.getElementById('last-update').textContent = `Last updated: ${d.toLocaleString()} (${calcTime})`;
        }

        function enableAutoRefresh() {
            const btn = document.getElementById('auto-refresh-btn');
            if (autoRefreshInterval) {
                clearInterval(autoRefreshInterval); autoRefreshInterval = null;
                btn.textContent = '⏱️ Enable Auto-Refresh (30s)'; btn.style.background = '';
            } else {
                autoRefreshInterval = setInterval(refreshDashboard, 30000);
                btn.textContent = '⏹️ Disable Auto-Refresh'; btn.style.background = '#28a745';
            }
        }

        // Test endpoint (identique à ta version)
        async function testEndpoint() {
            try {
                const r = await fetch('http://localhost:8000/api/risk/dashboard?source=cointracking&pricing=local&min_usd=1.00');
                const t = await r.text();
                try { JSON.parse(t); alert('API Response received. Check console for details.'); }
                catch { alert('API returned non-JSON response: ' + t.substring(0, 200)); }
            } catch (e) { alert('API test failed: ' + e.message); }
        }

        // ===== Décoration des tooltips après rendu =====
        function decorateRiskTooltips() {
            // Info spécifique pour Data Confidence (inchangé)
            document.querySelectorAll('[data-tipkey="data_conf"]').forEach(el => {
                attachTip(el, 'Data Confidence', "Qualité de l’historique de marché utilisé pour les métriques.\nPlus haut = plus fiable.");
            });

            // === Nouvelle attache dynamique pour les métriques ===
            document.querySelectorAll('.hinted[data-key]').forEach(el => {
                const key = el.getAttribute('data-key');

                // attache une bulle "vivante" qui lit la valeur *au moment* du survol
                el.addEventListener('mouseenter', (e) => {
                    // 1) essaie data-value
                    let raw = el.getAttribute('data-value');

                    // 2) fallback: parse le texte visible (ex: "1.23%" -> 0.0123)
                    if (!raw || raw === '0') {
                        const txt = (el.textContent || '').trim();
                        if (txt.endsWith('%')) {
                            const n = parseFloat(txt.replace('%', '').replace(',', '.'));
                            raw = isFinite(n) ? String(n / 100) : '';
                        } else {
                            const n = parseFloat(txt.replace(',', '.'));
                            raw = isFinite(n) ? String(n) : '';
                        }
                    }

                    const val = Number(String(raw || '').replace(',', '.'));
                    const rating = rate(key, isNaN(val) ? null : val);

                    const title = rating.label || key;
                    const fmt = (key === 'sharpe' || key === 'sortino') ? num : pct;
                    const body = `${rating.explain}\n\nValeur actuelle : ${isNaN(val) ? 'N/A' : fmt(val)}\nLecture : ${rating.verdict}`;

                    showTip(title, body, e.clientX, e.clientY);
                });

                el.addEventListener('mousemove', (e) => moveTip(e.clientX, e.clientY));
                el.addEventListener('mouseleave', hideTip);
                el.classList.add('hinted');
            });
        }
    </script>
</body>

</html><|MERGE_RESOLUTION|>--- conflicted
+++ resolved
@@ -2,361 +2,352 @@
 <html lang="en">
 
 <head>
-    <meta charset="UTF-8">
-    <meta name="viewport" content="width=device-width, initial-scale=1.0">
-    <title>Risk Dashboard - Crypto Portfolio</title>
-<<<<<<< HEAD
-
-    <!-- Thème/compat identiques à ta page actuelle -->
-    <link rel="stylesheet" href="shared-theme.css">
-    <link rel="stylesheet" href="theme-compat.css">
-
-    <!-- Scripts partagés existants -->
-    <script src="global-config.js"></script>
-    <script src="shared-header.js"></script>
-    <script src="appearance.js"></script>
-
-=======
-    <link rel="stylesheet" href="shared-theme.css">
-    <link rel="stylesheet" href="theme-compat.css">
-
-    <script src="global-config.js"></script>
-    <script src="shared-header.js"></script>
-    <script src="appearance.js"></script>
->>>>>>> def88d84
-    <style>
-        .risk-grid {
-            display: grid;
-            grid-template-columns: repeat(auto-fit, minmax(300px, 1fr));
-            gap: var(--space-lg);
-            margin: var(--space-lg) 0;
+  <meta charset="UTF-8">
+  <meta name="viewport" content="width=device-width, initial-scale=1.0">
+  <title>Risk Dashboard - Crypto Portfolio</title>
+
+  <!-- Thème/compat identiques à ta page actuelle -->
+  <link rel="stylesheet" href="shared-theme.css">
+  <link rel="stylesheet" href="theme-compat.css">
+
+  <!-- Scripts partagés existants -->
+  <script src="global-config.js"></script>
+  <script src="shared-header.js"></script>
+  <script src="appearance.js"></script>
+
+  <style>
+    .risk-grid {
+      display: grid;
+      grid-template-columns: repeat(auto-fit, minmax(300px, 1fr));
+      gap: var(--space-lg);
+      margin: var(--space-lg) 0;
+    }
+
+    .risk-card {
+      background: var(--theme-surface);
+      border: 1px solid var(--theme-border);
+      border-radius: var(--radius-lg);
+      padding: var(--space-xl);
+      box-shadow: var(--shadow-sm);
+      transition: all var(--transition-normal);
+    }
+
+    .risk-card:hover {
+      box-shadow: var(--shadow-md);
+      transform: translateY(-2px);
+    }
+
+    .risk-card h3 {
+      margin-top: 0;
+      color: var(--theme-text);
+      border-bottom: 2px solid var(--brand-primary);
+      padding-bottom: var(--space-sm);
+      font-size: 1.25rem;
+      font-weight: 600;
+    }
+
+    .metric-row {
+      display: flex;
+      justify-content: space-between;
+      align-items: center;
+      padding: var(--space-sm) 0;
+      border-bottom: 1px solid var(--theme-border);
+    }
+
+    .metric-label {
+      font-weight: 500;
+      color: var(--theme-text-muted);
+      font-size: 0.875rem;
+    }
+
+    .metric-value {
+      font-weight: 600;
+      font-family: 'Monaco', 'Consolas', monospace;
+      color: var(--theme-text);
+    }
+
+    .risk-level {
+      display: inline-block;
+      padding: 0.375rem 0.75rem;
+      border-radius: 9999px;
+      font-size: 0.75rem;
+      font-weight: 600;
+      text-transform: uppercase;
+      letter-spacing: .05em;
+    }
+
+    .risk-low {
+      background: var(--success-bg);
+      color: var(--success)
+    }
+
+    .risk-medium {
+      background: var(--warning-bg);
+      color: var(--warning)
+    }
+
+    .risk-high,
+    .risk-very-high {
+      background: var(--danger-bg);
+      color: var(--danger)
+    }
+
+    .risk-critical {
+      background: var(--danger);
+      color: #fff
+    }
+
+    .alert {
+      padding: var(--space-lg);
+      margin: var(--space-sm) 0;
+      border-radius: var(--radius-md);
+      border-left: 4px solid;
+    }
+
+    .alert-high {
+      background: var(--danger-bg);
+      color: var(--danger);
+      border-color: var(--danger)
+    }
+
+    .alert-medium {
+      background: var(--warning-bg);
+      color: var(--warning);
+      border-color: var(--warning)
+    }
+
+    .alert-low {
+      background: var(--info-bg);
+      color: var(--info);
+      border-color: var(--info)
+    }
+
+    .correlation-heatmap {
+      width: 100%;
+      height: 300px;
+      background: var(--theme-surface);
+      border: 1px solid var(--theme-border);
+      border-radius: 4px;
+      overflow-x: auto;
+    }
+
+    .loading {
+      text-align: center;
+      padding: 40px;
+      color: var(--theme-text-muted);
+    }
+
+    .error {
+      background: var(--danger-bg);
+      color: var(--danger);
+      padding: 20px;
+      border-radius: 8px;
+      border: 1px solid var(--danger);
+    }
+
+    .refresh-btn {
+      background: var(--brand-primary);
+      color: #fff;
+      border: 0;
+      padding: .75rem 1.5rem;
+      border-radius: var(--radius-md);
+      cursor: pointer;
+      font-size: .875rem;
+      font-weight: 500;
+      margin: var(--space-sm);
+      transition: all var(--transition-normal);
+      display: inline-flex;
+      align-items: center;
+      gap: var(--space-sm);
+    }
+
+    .refresh-btn:hover:not(:disabled) {
+      background: var(--brand-primary-hover);
+      transform: translateY(-1px);
+      box-shadow: var(--shadow-md);
+    }
+
+    .refresh-btn:disabled {
+      background: var(--theme-border);
+      cursor: not-allowed;
+      opacity: .5
+    }
+
+    .timestamp {
+      font-size: .75rem;
+      color: var(--theme-text-muted);
+      text-align: right;
+      margin-bottom: var(--space-sm)
+    }
+
+    .controls {
+      display: flex;
+      align-items: center;
+      gap: var(--space-sm);
+      margin: var(--space-lg) 0;
+      flex-wrap: wrap
+    }
+
+    /* ===== Tooltip (léger, autonome) ===== */
+    .tooltip {
+      position: fixed;
+      z-index: 9999;
+      min-width: 260px;
+      max-width: 360px;
+      pointer-events: none;
+      background: #0e1528;
+      color: #e9f0ff;
+      border: 1px solid #243355;
+      border-radius: 10px;
+      box-shadow: 0 10px 30px rgba(0, 0, 0, .35);
+      padding: 10px 12px;
+      opacity: 0;
+      transform: translateY(6px);
+      transition: opacity .12s ease, transform .12s ease;
+    }
+
+    .tooltip.show {
+      opacity: 1;
+      transform: translateY(0)
+    }
+
+    .tooltip .tip-title {
+      font-weight: 700;
+      margin-bottom: 6px;
+      color: #d7e6ff
+    }
+
+    .tooltip .tip-body {
+      white-space: pre-line;
+      color: #c6d6f3;
+      font-size: 13px
+    }
+
+    /* Indication de survol explicatif */
+    .hinted {
+      cursor: help;
+      text-decoration: underline dotted;
+      text-underline-offset: 2px;
+    }
+  </style>
+</head>
+
+<body>
+  <div id="shared-header"></div>
+
+  <div class="container">
+    <div class="controls">
+      <button class="refresh-btn" onclick="refreshDashboard()" id="refresh-btn">🔄 Refresh Data</button>
+      <button class="refresh-btn" onclick="enableAutoRefresh()" id="auto-refresh-btn">⏱️ Enable Auto-Refresh
+        (30s)</button>
+      <button class="refresh-btn" onclick="testEndpoint()" style="background:#007bff">🧪 Test API</button>
+      <div class="timestamp" id="last-update"></div>
+    </div>
+
+    <div id="dashboard-content">
+      <div class="loading">Loading risk metrics.</div>
+    </div>
+  </div>
+
+  <!-- Tooltip partagé -->
+  <div id="tooltip" class="tooltip" aria-hidden="true" role="tooltip">
+    <div class="tip-title"></div>
+    <div class="tip-body"></div>
+  </div>
+
+  <script>
+    let autoRefreshInterval = null;
+    let isRefreshing = false;
+
+    // ====== Tooltip helpers ======
+    const $tip = document.getElementById('tooltip');
+    const $tipTitle = $tip?.querySelector('.tip-title');
+    const $tipBody = $tip?.querySelector('.tip-body');
+    function showTip(title, body, x, y) { if (!$tip) return; $tipTitle.textContent = title || ''; $tipBody.textContent = body || ''; $tip.style.left = x + 'px'; $tip.style.top = y + 'px'; $tip.classList.add('show'); $tip.setAttribute('aria-hidden', 'false'); }
+    function moveTip(x, y) { if (!$tip) return; $tip.style.left = x + 'px'; $tip.style.top = y + 'px'; }
+    function hideTip() { if (!$tip) return; $tip.classList.remove('show'); $tip.setAttribute('aria-hidden', 'true'); }
+    function attachTip(el, title, body) { if (!el) return; el.addEventListener('mouseenter', e => showTip(title, body, e.clientX, e.clientY)); el.addEventListener('mousemove', e => moveTip(e.clientX, e.clientY)); el.addEventListener('mouseleave', hideTip); el.classList.add('hinted'); }
+
+    // ====== Barème et textes d'aide ======
+    const pct = v => (v == null || isNaN(v) ? 'N/A' : (v * 100).toFixed(2) + '%');
+    const num = v => (v == null || isNaN(v) ? 'N/A' : Number(v).toFixed(2));
+
+    // Bornes heuristiques (ajuste selon tes préférences)
+    const RISK_RULES = {
+      var95_1d: { label: 'VaR 95% (1j)', good: [0, 0.01], warn: [0.01, 0.02], bad: [0.02, Infinity], explain: "Perte 1j que tu ne dépasses qu'1x sur 20.\nPlus bas = mieux." },
+      var99_1d: { label: 'VaR 99% (1j)', good: [0, 0.015], warn: [0.015, 0.03], bad: [0.03, Infinity], explain: "Perte 1j que tu ne dépasses qu'1x sur 100.\nPlus bas = mieux." },
+      cvar95_1d: { label: 'cVaR 95% (1j)', good: [0, 0.013], warn: [0.013, 0.025], bad: [0.025, Infinity], explain: "Perte moyenne dans les pires 5% des jours.\nPlus bas = mieux." },
+      cvar99_1d: { label: 'cVaR 99% (1j)', good: [0, 0.018], warn: [0.018, 0.035], bad: [0.035, Infinity], explain: "Perte moyenne dans les pires 1% des jours.\nPlus bas = mieux." },
+      volatility_ann: { label: 'Volatilité (ann.)', good: [0, 0.40], warn: [0.40, 0.80], bad: [0.80, Infinity], explain: "Variabilité annualisée du portefeuille.\nPlus bas = plus défensif." },
+      sharpe: { label: 'Sharpe', good: [1.5, Infinity], warn: [0.8, 1.5], bad: [-Infinity, 0.8], explain: "Rendement excédentaire / risque.\n>1.0 correct • >1.5 bon • >2.0 excellent." },
+      sortino: { label: 'Sortino', good: [1.8, Infinity], warn: [1.0, 1.8], bad: [-Infinity, 1.0], explain: "Comme Sharpe mais pénalise seulement la baisse.\n>1.5 bon." },
+      max_drawdown: { label: 'Max Drawdown', good: [0, 0.35], warn: [0.35, 0.60], bad: [0.60, Infinity], explain: "Pire chute historique.\nPlus bas = trajectoire plus lisse." },
+      current_drawdown: { label: 'Drawdown courant', good: [0, 0.10], warn: [0.10, 0.25], bad: [0.25, Infinity], explain: "Écart actuel au dernier sommet.\nPlus bas = mieux." },
+      diversification_ratio: { label: 'Diversification Ratio', good: [1.5, Infinity], warn: [1.2, 1.5], bad: [-Infinity, 1.2], explain: "Plus élevé = meilleure diversification." },
+      effective_assets: { label: 'Effective Assets', good: [8, Infinity], warn: [4, 8], bad: [-Infinity, 4], explain: "Nombre effectif d'actifs indépendants." }
+    };
+
+    function rate(key, value) {
+      const r = RISK_RULES[key]; if (!r || value == null || isNaN(value)) return { dot: 'orange', verdict: 'Indisponible', body: 'Donnée indisponible.' };
+      const v = Math.abs(value);
+      const inR = ([a, b]) => v >= a && v < b;
+      let dot = 'red', verdict = 'Élevé / risqué';
+      if (inR(r.good)) { dot = 'green'; verdict = 'Plutôt bas / maîtrisé'; }
+      else if (inR(r.warn)) { dot: 'orange'; verdict = 'Intermédiaire / à surveiller'; }
+      const fmt = (key === 'sharpe' || key === 'sortino') ? num : pct;
+      const body = `${r.explain}\n\nValeur actuelle : ${fmt(value)}\nLecture : ${verdict}`;
+      return { dot, verdict, body, label: r.label };
+    }
+
+    // ====== Initialisation ======
+    document.addEventListener('DOMContentLoaded', function () {
+      initSharedHeader('risk-dashboard'); // conserve ton menu/header existant
+      refreshDashboard();
+    });
+
+    async function refreshDashboard() {
+      if (isRefreshing) return;
+      isRefreshing = true;
+      const refreshBtn = document.getElementById('refresh-btn');
+      refreshBtn.disabled = true; refreshBtn.textContent = '🔄 Refreshing…';
+
+      try {
+        const resp = await fetch('http://localhost:8000/api/risk/dashboard?source=cointracking&pricing=local&min_usd=1.00');
+        if (!resp.ok) throw new Error(`HTTP ${resp.status}: ${resp.statusText}`);
+        const data = await resp.json();
+        if (data && data.success) {
+          renderDashboard(data);
+          if (data.timestamp && data.calculation_time) { updateTimestamp(data.timestamp, data.calculation_time); }
+        } else {
+          renderError(data?.message || 'Failed to load risk dashboard');
         }
-
-        .risk-card {
-            background: var(--theme-surface);
-            border: 1px solid var(--theme-border);
-            border-radius: var(--radius-lg);
-            padding: var(--space-xl);
-            box-shadow: var(--shadow-sm);
-            transition: all var(--transition-normal);
-        }
-
-        .risk-card:hover {
-            box-shadow: var(--shadow-md);
-            transform: translateY(-2px);
-        }
-
-        .risk-card h3 {
-            margin-top: 0;
-            color: var(--theme-text);
-            border-bottom: 2px solid var(--brand-primary);
-            padding-bottom: var(--space-sm);
-            font-size: 1.25rem;
-            font-weight: 600;
-        }
-
-        .metric-row {
-            display: flex;
-            justify-content: space-between;
-            align-items: center;
-            padding: var(--space-sm) 0;
-            border-bottom: 1px solid var(--theme-border);
-        }
-
-        .metric-label {
-            font-weight: 500;
-            color: var(--theme-text-muted);
-            font-size: 0.875rem;
-        }
-
-        .metric-value {
-            font-weight: 600;
-            font-family: 'Monaco', 'Consolas', monospace;
-            color: var(--theme-text);
-        }
-
-        .risk-level {
-            display: inline-block;
-            padding: 0.375rem 0.75rem;
-            border-radius: 9999px;
-            font-size: 0.75rem;
-            font-weight: 600;
-            text-transform: uppercase;
-            letter-spacing: .05em;
-        }
-
-        .risk-low {
-            background: var(--success-bg);
-            color: var(--success)
-        }
-
-        .risk-medium {
-            background: var(--warning-bg);
-            color: var(--warning)
-        }
-
-        .risk-high,
-        .risk-very-high {
-            background: var(--danger-bg);
-            color: var(--danger)
-        }
-
-        .risk-critical {
-            background: var(--danger);
-            color: #fff
-        }
-
-        .alert {
-            padding: var(--space-lg);
-            margin: var(--space-sm) 0;
-            border-radius: var(--radius-md);
-            border-left: 4px solid;
-        }
-
-        .alert-high {
-            background: var(--danger-bg);
-            color: var(--danger);
-            border-color: var(--danger)
-        }
-
-        .alert-medium {
-            background: var(--warning-bg);
-            color: var(--warning);
-            border-color: var(--warning)
-        }
-
-        .alert-low {
-            background: var(--info-bg);
-            color: var(--info);
-            border-color: var(--info)
-        }
-
-        .correlation-heatmap {
-            width: 100%;
-            height: 300px;
-            background: var(--theme-surface);
-            border: 1px solid var(--theme-border);
-            border-radius: 4px;
-            overflow-x: auto;
-        }
-
-        .loading {
-            text-align: center;
-            padding: 40px;
-            color: var(--theme-text-muted);
-        }
-
-        .error {
-            background: var(--danger-bg);
-            color: var(--danger);
-            padding: 20px;
-            border-radius: 8px;
-            border: 1px solid var(--danger);
-        }
-
-        .refresh-btn {
-            background: var(--brand-primary);
-            color: #fff;
-            border: 0;
-            padding: .75rem 1.5rem;
-            border-radius: var(--radius-md);
-            cursor: pointer;
-            font-size: .875rem;
-            font-weight: 500;
-            margin: var(--space-sm);
-            transition: all var(--transition-normal);
-            display: inline-flex;
-            align-items: center;
-            gap: var(--space-sm);
-        }
-
-        .refresh-btn:hover:not(:disabled) {
-            background: var(--brand-primary-hover);
-            transform: translateY(-1px);
-            box-shadow: var(--shadow-md);
-        }
-
-        .refresh-btn:disabled {
-            background: var(--theme-border);
-            cursor: not-allowed;
-            opacity: .5
-        }
-
-        .timestamp {
-            font-size: .75rem;
-            color: var(--theme-text-muted);
-            text-align: right;
-            margin-bottom: var(--space-sm)
-        }
-
-        .controls {
-            display: flex;
-            align-items: center;
-            gap: var(--space-sm);
-            margin: var(--space-lg) 0;
-            flex-wrap: wrap
-        }
-
-        /* ===== Tooltip (léger, autonome) ===== */
-        .tooltip {
-            position: fixed;
-            z-index: 9999;
-            min-width: 260px;
-            max-width: 360px;
-            pointer-events: none;
-            background: #0e1528;
-            color: #e9f0ff;
-            border: 1px solid #243355;
-            border-radius: 10px;
-            box-shadow: 0 10px 30px rgba(0, 0, 0, .35);
-            padding: 10px 12px;
-            opacity: 0;
-            transform: translateY(6px);
-            transition: opacity .12s ease, transform .12s ease;
-        }
-
-        .tooltip.show {
-            opacity: 1;
-            transform: translateY(0)
-        }
-
-        .tooltip .tip-title {
-            font-weight: 700;
-            margin-bottom: 6px;
-            color: #d7e6ff
-        }
-
-        .tooltip .tip-body {
-            white-space: pre-line;
-            color: #c6d6f3;
-            font-size: 13px
-        }
-
-        /* Indication de survol explicatif */
-        .hinted {
-            cursor: help;
-            text-decoration: underline dotted;
-            text-underline-offset: 2px;
-        }
-    </style>
-</head>
-
-<body>
-    <div id="shared-header"></div>
-
-    <div class="container">
-        <div class="controls">
-            <button class="refresh-btn" onclick="refreshDashboard()" id="refresh-btn">🔄 Refresh Data</button>
-            <button class="refresh-btn" onclick="enableAutoRefresh()" id="auto-refresh-btn">⏱️ Enable Auto-Refresh
-                (30s)</button>
-            <button class="refresh-btn" onclick="testEndpoint()" style="background:#007bff">🧪 Test API</button>
-            <div class="timestamp" id="last-update"></div>
-        </div>
-
-        <div id="dashboard-content">
-            <div class="loading">Loading risk metrics.</div>
-        </div>
-    </div>
-
-    <!-- Tooltip partagé -->
-    <div id="tooltip" class="tooltip" aria-hidden="true" role="tooltip">
-        <div class="tip-title"></div>
-        <div class="tip-body"></div>
-    </div>
-
-    <script>
-        let autoRefreshInterval = null;
-        let isRefreshing = false;
-
-        // ====== Tooltip helpers ======
-        const $tip = document.getElementById('tooltip');
-        const $tipTitle = $tip?.querySelector('.tip-title');
-        const $tipBody = $tip?.querySelector('.tip-body');
-        function showTip(title, body, x, y) { if (!$tip) return; $tipTitle.textContent = title || ''; $tipBody.textContent = body || ''; $tip.style.left = x + 'px'; $tip.style.top = y + 'px'; $tip.classList.add('show'); $tip.setAttribute('aria-hidden', 'false'); }
-        function moveTip(x, y) { if (!$tip) return; $tip.style.left = x + 'px'; $tip.style.top = y + 'px'; }
-        function hideTip() { if (!$tip) return; $tip.classList.remove('show'); $tip.setAttribute('aria-hidden', 'true'); }
-        function attachTip(el, title, body) { if (!el) return; el.addEventListener('mouseenter', e => showTip(title, body, e.clientX, e.clientY)); el.addEventListener('mousemove', e => moveTip(e.clientX, e.clientY)); el.addEventListener('mouseleave', hideTip); el.classList.add('hinted'); }
-
-        // ====== Barème et textes d’aide ======
-        const pct = v => (v == null || isNaN(v) ? 'N/A' : (v * 100).toFixed(2) + '%');
-        const num = v => (v == null || isNaN(v) ? 'N/A' : Number(v).toFixed(2));
-
-        // Bornes heuristiques (ajuste selon tes préférences)
-        const RISK_RULES = {
-            var95_1d: { label: 'VaR 95% (1j)', good: [0, 0.01], warn: [0.01, 0.02], bad: [0.02, Infinity], explain: "Perte 1j que tu ne dépasses qu’1x sur 20.\nPlus bas = mieux." },
-            var99_1d: { label: 'VaR 99% (1j)', good: [0, 0.015], warn: [0.015, 0.03], bad: [0.03, Infinity], explain: "Perte 1j que tu ne dépasses qu’1x sur 100.\nPlus bas = mieux." },
-            cvar95_1d: { label: 'cVaR 95% (1j)', good: [0, 0.013], warn: [0.013, 0.025], bad: [0.025, Infinity], explain: "Perte moyenne dans les pires 5% des jours.\nPlus bas = mieux." },
-            cvar99_1d: { label: 'cVaR 99% (1j)', good: [0, 0.018], warn: [0.018, 0.035], bad: [0.035, Infinity], explain: "Perte moyenne dans les pires 1% des jours.\nPlus bas = mieux." },
-            volatility_ann: { label: 'Volatilité (ann.)', good: [0, 0.40], warn: [0.40, 0.80], bad: [0.80, Infinity], explain: "Variabilité annualisée du portefeuille.\nPlus bas = plus défensif." },
-            sharpe: { label: 'Sharpe', good: [1.5, Infinity], warn: [0.8, 1.5], bad: [-Infinity, 0.8], explain: "Rendement excédentaire / risque.\n>1.0 correct • >1.5 bon • >2.0 excellent." },
-            sortino: { label: 'Sortino', good: [1.8, Infinity], warn: [1.0, 1.8], bad: [-Infinity, 1.0], explain: "Comme Sharpe mais pénalise seulement la baisse.\n>1.5 bon." },
-            max_drawdown: { label: 'Max Drawdown', good: [0, 0.35], warn: [0.35, 0.60], bad: [0.60, Infinity], explain: "Pire chute historique.\nPlus bas = trajectoire plus lisse." },
-            current_drawdown: { label: 'Drawdown courant', good: [0, 0.10], warn: [0.10, 0.25], bad: [0.25, Infinity], explain: "Écart actuel au dernier sommet.\nPlus bas = mieux." },
-            diversification_ratio: { label: 'Diversification Ratio', good: [1.5, Infinity], warn: [1.2, 1.5], bad: [-Infinity, 1.2], explain: "Plus élevé = meilleure diversification." },
-            effective_assets: { label: 'Effective Assets', good: [8, Infinity], warn: [4, 8], bad: [-Infinity, 4], explain: "Nombre effectif d’actifs indépendants." }
-        };
-
-        function rate(key, value) {
-            const r = RISK_RULES[key]; if (!r || value == null || isNaN(value)) return { dot: 'orange', verdict: 'Indisponible', body: 'Donnée indisponible.' };
-            const v = Math.abs(value);
-            const inR = ([a, b]) => v >= a && v < b;
-            let dot = 'red', verdict = 'Élevé / risqué';
-            if (inR(r.good)) { dot = 'green'; verdict = 'Plutôt bas / maîtrisé'; }
-            else if (inR(r.warn)) { dot = 'orange'; verdict = 'Intermédiaire / à surveiller'; }
-            const fmt = (key === 'sharpe' || key === 'sortino') ? num : pct;
-            const body = `${r.explain}\n\nValeur actuelle : ${fmt(value)}\nLecture : ${verdict}`;
-            return { dot, verdict, body, label: r.label };
-        }
-
-        // ====== Initialisation ======
-        document.addEventListener('DOMContentLoaded', function () {
-            initSharedHeader('risk-dashboard'); // conserve ton menu/header existant
-            refreshDashboard();
-        });
-
-        async function refreshDashboard() {
-            if (isRefreshing) return;
-            isRefreshing = true;
-            const refreshBtn = document.getElementById('refresh-btn');
-            refreshBtn.disabled = true; refreshBtn.textContent = '🔄 Refreshing…';
-
-            try {
-                const resp = await fetch('http://localhost:8000/api/risk/dashboard?source=cointracking&pricing=local&min_usd=1.00');
-                if (!resp.ok) throw new Error(`HTTP ${resp.status}: ${resp.statusText}`);
-                const data = await resp.json();
-                if (data && data.success) {
-                    renderDashboard(data);
-                    if (data.timestamp && data.calculation_time) { updateTimestamp(data.timestamp, data.calculation_time); }
-                } else {
-                    renderError(data?.message || 'Failed to load risk dashboard');
-                }
-            } catch (err) {
-                console.error('Dashboard error:', err);
-                renderError('Network error: ' + err.message);
-            } finally {
-                isRefreshing = false;
-                refreshBtn.disabled = false; refreshBtn.textContent = '🔄 Refresh Data';
-            }
-        }
-
-        function renderDashboard(data) {
-            const container = document.getElementById('dashboard-content');
-            if (!data || !data.risk_metrics || !data.correlation_metrics || !data.portfolio_summary) {
-                renderError('Incomplete data received from API'); return;
-            }
-            const m = data.risk_metrics;
-            const c = data.correlation_metrics;
-            const p = data.portfolio_summary;
-
-            // Helpers d’affichage
-            function formatPercent(v) { return (v == null || isNaN(v)) ? 'N/A' : (v * 100).toFixed(2) + '%'; }
-            function formatNumber(v) {
-                if (v == null || isNaN(v)) return 'N/A';
-                return new Intl.NumberFormat('en-US', { minimumFractionDigits: 0, maximumFractionDigits: 0 }).format(v);
-            }
-            function safeFixed(v, d = 2) { return (v == null || isNaN(v)) ? 'N/A' : Number(v).toFixed(d); }
-
-            container.innerHTML = `
+      } catch (err) {
+        console.error('Dashboard error:', err);
+        renderError('Network error: ' + err.message);
+      } finally {
+        isRefreshing = false;
+        refreshBtn.disabled = false; refreshBtn.textContent = '🔄 Refresh Data';
+      }
+    }
+
+    function renderDashboard(data) {
+      const container = document.getElementById('dashboard-content');
+      if (!data || !data.risk_metrics || !data.correlation_metrics || !data.portfolio_summary) {
+        renderError('Incomplete data received from API'); return;
+      }
+      const m = data.risk_metrics;
+      const c = data.correlation_metrics;
+      const p = data.portfolio_summary;
+
+      // Helpers d'affichage
+      function formatPercent(v) { return (v == null || isNaN(v)) ? 'N/A' : (v * 100).toFixed(2) + '%'; }
+      function formatNumber(v) {
+        if (v == null || isNaN(v)) return 'N/A';
+        return new Intl.NumberFormat('en-US', { minimumFractionDigits: 0, maximumFractionDigits: 0 }).format(v);
+      }
+      function safeFixed(v, d = 2) { return (v == null || isNaN(v)) ? 'N/A' : Number(v).toFixed(d); }
+
+      container.innerHTML = `
         <!-- Portfolio Summary -->
         <div class="risk-card">
           <h3>📊 Portfolio Summary</h3>
@@ -481,90 +472,90 @@
         `}
       `;
 
-            // Après rendu : brancher les info-bulles et verdicts
-            decorateRiskTooltips();
-        }
-
-        function renderError(message) {
-            document.getElementById('dashboard-content').innerHTML = `
+      // Après rendu : brancher les info-bulles et verdicts
+      decorateRiskTooltips();
+    }
+
+    function renderError(message) {
+      document.getElementById('dashboard-content').innerHTML = `
         <div class="error">
           <h3>❌ Error Loading Dashboard</h3>
           <p>${message}</p>
           <button class="refresh-btn" onclick="refreshDashboard()">Try Again</button>
         </div>
       `;
-        }
-
-        function updateTimestamp(ts, calcTime) {
-            const d = new Date(ts);
-            document.getElementById('last-update').textContent = `Last updated: ${d.toLocaleString()} (${calcTime})`;
-        }
-
-        function enableAutoRefresh() {
-            const btn = document.getElementById('auto-refresh-btn');
-            if (autoRefreshInterval) {
-                clearInterval(autoRefreshInterval); autoRefreshInterval = null;
-                btn.textContent = '⏱️ Enable Auto-Refresh (30s)'; btn.style.background = '';
+    }
+
+    function updateTimestamp(ts, calcTime) {
+      const d = new Date(ts);
+      document.getElementById('last-update').textContent = `Last updated: ${d.toLocaleString()} (${calcTime})`;
+    }
+
+    function enableAutoRefresh() {
+      const btn = document.getElementById('auto-refresh-btn');
+      if (autoRefreshInterval) {
+        clearInterval(autoRefreshInterval); autoRefreshInterval = null;
+        btn.textContent = '⏱️ Enable Auto-Refresh (30s)'; btn.style.background = '';
+      } else {
+        autoRefreshInterval = setInterval(refreshDashboard, 30000);
+        btn.textContent = '⏹️ Disable Auto-Refresh'; btn.style.background = '#28a745';
+      }
+    }
+
+    // Test endpoint (identique à ta version)
+    async function testEndpoint() {
+      try {
+        const r = await fetch('http://localhost:8000/api/risk/dashboard?source=cointracking&pricing=local&min_usd=1.00');
+        const t = await r.text();
+        try { JSON.parse(t); alert('API Response received. Check console for details.'); }
+        catch { alert('API returned non-JSON response: ' + t.substring(0, 200)); }
+      } catch (e) { alert('API test failed: ' + e.message); }
+    }
+
+    // ===== Décoration des tooltips après rendu =====
+    function decorateRiskTooltips() {
+      // Info spécifique pour Data Confidence (inchangé)
+      document.querySelectorAll('[data-tipkey="data_conf"]').forEach(el => {
+        attachTip(el, 'Data Confidence', "Qualité de l'historique de marché utilisé pour les métriques.\nPlus haut = plus fiable.");
+      });
+
+      // === Nouvelle attache dynamique pour les métriques ===
+      document.querySelectorAll('.hinted[data-key]').forEach(el => {
+        const key = el.getAttribute('data-key');
+
+        // attache une bulle "vivante" qui lit la valeur *au moment* du survol
+        el.addEventListener('mouseenter', (e) => {
+          // 1) essaie data-value
+          let raw = el.getAttribute('data-value');
+
+          // 2) fallback: parse le texte visible (ex: "1.23%" -> 0.0123)
+          if (!raw || raw === '0') {
+            const txt = (el.textContent || '').trim();
+            if (txt.endsWith('%')) {
+              const n = parseFloat(txt.replace('%', '').replace(',', '.'));
+              raw = isFinite(n) ? String(n / 100) : '';
             } else {
-                autoRefreshInterval = setInterval(refreshDashboard, 30000);
-                btn.textContent = '⏹️ Disable Auto-Refresh'; btn.style.background = '#28a745';
+              const n = parseFloat(txt.replace(',', '.'));
+              raw = isFinite(n) ? String(n) : '';
             }
-        }
-
-        // Test endpoint (identique à ta version)
-        async function testEndpoint() {
-            try {
-                const r = await fetch('http://localhost:8000/api/risk/dashboard?source=cointracking&pricing=local&min_usd=1.00');
-                const t = await r.text();
-                try { JSON.parse(t); alert('API Response received. Check console for details.'); }
-                catch { alert('API returned non-JSON response: ' + t.substring(0, 200)); }
-            } catch (e) { alert('API test failed: ' + e.message); }
-        }
-
-        // ===== Décoration des tooltips après rendu =====
-        function decorateRiskTooltips() {
-            // Info spécifique pour Data Confidence (inchangé)
-            document.querySelectorAll('[data-tipkey="data_conf"]').forEach(el => {
-                attachTip(el, 'Data Confidence', "Qualité de l’historique de marché utilisé pour les métriques.\nPlus haut = plus fiable.");
-            });
-
-            // === Nouvelle attache dynamique pour les métriques ===
-            document.querySelectorAll('.hinted[data-key]').forEach(el => {
-                const key = el.getAttribute('data-key');
-
-                // attache une bulle "vivante" qui lit la valeur *au moment* du survol
-                el.addEventListener('mouseenter', (e) => {
-                    // 1) essaie data-value
-                    let raw = el.getAttribute('data-value');
-
-                    // 2) fallback: parse le texte visible (ex: "1.23%" -> 0.0123)
-                    if (!raw || raw === '0') {
-                        const txt = (el.textContent || '').trim();
-                        if (txt.endsWith('%')) {
-                            const n = parseFloat(txt.replace('%', '').replace(',', '.'));
-                            raw = isFinite(n) ? String(n / 100) : '';
-                        } else {
-                            const n = parseFloat(txt.replace(',', '.'));
-                            raw = isFinite(n) ? String(n) : '';
-                        }
-                    }
-
-                    const val = Number(String(raw || '').replace(',', '.'));
-                    const rating = rate(key, isNaN(val) ? null : val);
-
-                    const title = rating.label || key;
-                    const fmt = (key === 'sharpe' || key === 'sortino') ? num : pct;
-                    const body = `${rating.explain}\n\nValeur actuelle : ${isNaN(val) ? 'N/A' : fmt(val)}\nLecture : ${rating.verdict}`;
-
-                    showTip(title, body, e.clientX, e.clientY);
-                });
-
-                el.addEventListener('mousemove', (e) => moveTip(e.clientX, e.clientY));
-                el.addEventListener('mouseleave', hideTip);
-                el.classList.add('hinted');
-            });
-        }
-    </script>
+          }
+
+          const val = Number(String(raw || '').replace(',', '.'));
+          const rating = rate(key, isNaN(val) ? null : val);
+
+          const title = rating.label || key;
+          const fmt = (key === 'sharpe' || key === 'sortino') ? num : pct;
+          const body = `${rating.explain}\n\nValeur actuelle : ${isNaN(val) ? 'N/A' : fmt(val)}\nLecture : ${rating.verdict}`;
+
+          showTip(title, body, e.clientX, e.clientY);
+        });
+
+        el.addEventListener('mousemove', (e) => moveTip(e.clientX, e.clientY));
+        el.addEventListener('mouseleave', hideTip);
+        el.classList.add('hinted');
+      });
+    }
+  </script>
 </body>
 
 </html>